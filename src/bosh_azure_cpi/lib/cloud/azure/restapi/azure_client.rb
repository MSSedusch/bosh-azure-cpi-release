# frozen_string_literal: true

###############################################################################
# This client is for using Azure Resource Manager.
# The reasons why we do not use azure-sdk-for-ruby are as below:
#   1. azure-sdk-for-ruby is not always ready when new Azure features come
#   2. Various retries need to be handle
#   3. azure-sdk-for-ruby hides asynchronous calls from callers
###############################################################################
module Bosh::AzureCloud
  class AzureError < Bosh::Clouds::CloudError; end
  class AzureUnauthorizedError < AzureError; end
  class AzureNotFoundError < AzureError; end
  class AzureConflictError < AzureError; end
  class AzureInternalError < AzureError; end
  class AzureAsynInternalError < AzureError; end
  class AzureAsynchronousError < AzureError
    attr_accessor :status, :error

    def initialize(status = nil)
      @status = status
    end
  end

  class AzureClient
    include Helpers

    HTTP_CODE_OK                  = 200
    HTTP_CODE_CREATED             = 201
    HTTP_CODE_ACCEPTED            = 202
    HTTP_CODE_NO_CONTENT          = 204
    HTTP_CODE_BAD_REQUEST         = 400
    HTTP_CODE_UNAUTHORIZED        = 401
    HTTP_CODE_NOT_FOUND           = 404
    HTTP_CODE_REQUEST_TIMEOUT     = 408
    HTTP_CODE_CONFLICT            = 409
    HTTP_CODE_TOO_MANY_REQUESTS   = 429
    HTTP_CODE_INTERNAL_SERVER_ERROR           = 500
    HTTP_CODE_NOT_IMPLEMENTED                 = 501
    HTTP_CODE_BAD_GATEWAY                     = 502
    HTTP_CODE_SERVICE_UNAVAILABLE             = 503
    HTTP_CODE_GATEWAY_TIMEOUT                 = 504
    HTTP_CODE_HTTP_VERSION_NOT_SUPPORTED      = 505
    HTTP_CODE_VARIANT_ALSO_NEGOTIATES         = 506
    HTTP_CODE_INSUFFICIENT_STORAGE            = 507
    HTTP_CODE_LOOP_DETECTED                   = 508
    HTTP_CODE_NOT_EXTENDED                    = 510
    HTTP_CODE_NETWORK_AUTHENTICATION_REQUIRED = 511

    # https://docs.microsoft.com/en-us/azure/architecture/best-practices/retry-service-specific#general-rest-and-retry-guidelines
    AZURE_GENERAL_RETRYABLE_ERROR_CODES = [
      HTTP_CODE_REQUEST_TIMEOUT,
      HTTP_CODE_TOO_MANY_REQUESTS,
      HTTP_CODE_INTERNAL_SERVER_ERROR,
      HTTP_CODE_BAD_GATEWAY,
      HTTP_CODE_SERVICE_UNAVAILABLE,
      HTTP_CODE_GATEWAY_TIMEOUT
    ].freeze
    # https://docs.microsoft.com/en-us/azure/architecture/best-practices/retry-service-specific#azure-active-directory
    AZURE_AD_TOKEN_RETRYABLE_ERROR_CODES = AZURE_GENERAL_RETRYABLE_ERROR_CODES + [
      HTTP_CODE_NOT_IMPLEMENTED,
      HTTP_CODE_HTTP_VERSION_NOT_SUPPORTED,
      HTTP_CODE_VARIANT_ALSO_NEGOTIATES,
      HTTP_CODE_INSUFFICIENT_STORAGE,
      HTTP_CODE_LOOP_DETECTED,
      HTTP_CODE_NOT_EXTENDED,
      HTTP_CODE_NETWORK_AUTHENTICATION_REQUIRED
    ].freeze
    # https://docs.microsoft.com/en-us/azure/active-directory/managed-service-identity/how-to-use-vm-token#retry-guidance
    AZURE_MANAGED_IDENTITY_TOKEN_RETRYABLE_ERROR_CODES = AZURE_GENERAL_RETRYABLE_ERROR_CODES + [
      HTTP_CODE_NOT_FOUND,
      HTTP_CODE_NOT_IMPLEMENTED,
      HTTP_CODE_HTTP_VERSION_NOT_SUPPORTED,
      HTTP_CODE_VARIANT_ALSO_NEGOTIATES,
      HTTP_CODE_INSUFFICIENT_STORAGE,
      HTTP_CODE_LOOP_DETECTED,
      HTTP_CODE_NOT_EXTENDED,
      HTTP_CODE_NETWORK_AUTHENTICATION_REQUIRED
    ].freeze

    REST_API_PROVIDER_COMPUTE            = 'Microsoft.Compute'
    REST_API_VIRTUAL_MACHINES            = 'virtualMachines'
    REST_API_VIRTUAL_MACHINE_SCALE_SETS  = 'virtualMachineScaleSets'
    REST_API_AVAILABILITY_SETS           = 'availabilitySets'
    REST_API_DISKS                       = 'disks'
    REST_API_IMAGES                      = 'images'
    REST_API_SNAPSHOTS                   = 'snapshots'
    REST_API_VM_IMAGE                    = 'vmimage'
    REST_API_VM_SIZES                    = 'vmSizes'

    REST_API_PROVIDER_NETWORK            = 'Microsoft.Network'
    REST_API_PUBLIC_IP_ADDRESSES         = 'publicIPAddresses'
    REST_API_LOAD_BALANCERS              = 'loadBalancers'
    REST_API_NETWORK_INTERFACES          = 'networkInterfaces'
    REST_API_VIRTUAL_NETWORKS            = 'virtualNetworks'
    REST_API_NETWORK_SECURITY_GROUPS     = 'networkSecurityGroups'
    REST_API_APPLICATION_SECURITY_GROUPS = 'applicationSecurityGroups'
    REST_API_APPLICATION_GATEWAYS        = 'applicationGateways'

    REST_API_PROVIDER_STORAGE            = 'Microsoft.Storage'
    REST_API_STORAGE_ACCOUNTS            = 'storageAccounts'

    REST_API_PROVIDER_MANAGED_IDENTITY   = 'Microsoft.ManagedIdentity'
    REST_API_USER_ASSIGNED_IDENTITIES    = 'userAssignedIdentities'

    # Please add the key into this list if you want to redact its value in request body.
    CREDENTIAL_KEYWORD_LIST = %w[adminPassword client_secret customData].freeze

    def initialize(azure_config)
      @azure_config = azure_config
    end

    # Common
    def rest_api_url(resource_provider, resource_type, resource_group_name: nil, name: nil, others: nil)
      url = "/subscriptions/#{URI.escape(@azure_config.subscription_id)}"
      resource_group_name = @azure_config.resource_group_name if resource_group_name.nil?
      url += "/resourceGroups/#{URI.escape(resource_group_name)}"
      url += "/providers/#{resource_provider}"
      url += "/#{resource_type}"
      url += "/#{URI.escape(name)}" unless name.nil?
      url += "/#{URI.escape(others)}" unless others.nil?
      url
    end

    def get_resource_by_id(url, params = {})
      result = nil
      begin
        result = http_get(url, params)
      rescue AzureNotFoundError => e
        result = nil
      end
      result
    end

    # Resource Groups

    # Create resource group
    #
    # @param [String] resource_group_name  - Name of resource group.
    # @param [String] location             - location of the resource group.
    #
    # @return [Boolean]
    #
    # @See https://docs.microsoft.com/en-us/rest/api/resources/resourcegroups#ResourceGroups_CreateOrUpdate
    #
    def create_resource_group(resource_group_name, location)
      url =  "/subscriptions/#{URI.escape(@azure_config.subscription_id)}"
      url += "/resourceGroups/#{URI.escape(resource_group_name)}"

      resource_group = {
        'name' => resource_group_name,
        'location' => location
      }

      http_put(url, resource_group)
    end

    # Get resource group's information
    #
    # @param [String] resource_group_name  - Name of resource group.
    # @return [Hash]
    #
    # @See https://docs.microsoft.com/en-us/rest/api/resources/resourcegroups#ResourceGroups_Get
    #
    def get_resource_group(resource_group_name)
      resource_group = nil

      url =  "/subscriptions/#{URI.escape(@azure_config.subscription_id)}"
      url += "/resourceGroups/#{URI.escape(resource_group_name)}"
      result = get_resource_by_id(url)

      unless result.nil?
        resource_group = {}
        resource_group[:id]                 = result['id']
        resource_group[:name]               = result['name']
        resource_group[:location]           = result['location']
        resource_group[:tags]               = result['tags']
        resource_group[:provisioning_state] = result['properties']['provisioningState']
      end
      resource_group
    end

    # Compute/Virtual Machines

    # Provisions a virtual machine based on the supplied configuration.
    #
    # ==== Attributes
    #
    # @param [String] resource_group_name  - Name of resource group.
    # @param [Hash]   vm_params            - Parameters for creating the virtual machine.
    # @param [Array]  network_interfaces   - Network Interface Instances. network_interfaces[0] will be picked as the primary network and bound to public ip or load balancers.
    # @param [Hash]   availability_set     - Availability set.
    #
    # ==== vm_params
    #
    # Accepted key/value pairs are:
    # * +:name+                 - String. Name of virtual machine.
    # * +:computer_name+        - String. Specifies the host OS name of the virtual machine. Above name will be used if this is not set.
    #                             Max-length (Windows): 15 characters
    #                             Max-length (Linux): 64 characters.
    # * +:location+             - String. The location where the virtual machine will be created.
    # * +:tags+                 - Hash. Tags of virtual machine.
    # * +:vm_size+              - String. Specifies the size of the virtual machine instance.
    # * +:custom_data+          - String. Specifies a base-64 encoded string of custom data.
    # * +:os_type+              - String. OS type of virutal machine. Possible values: linux, windows. When os_type is windows, the VM must be a managed disk VM.
    # * +:image_reference+      - Hash. Reference a platform image. When this is set, neither image_id nor image_uri is needed.
    #
    #   When os_type is linux, below parameters are required
    # * +:ssh_username+         - String. User name for the virtual machine instance.
    # * +:ssh_cert_data+        - String. The content of SSH certificate.
    #
    #   When os_type is windows, below parameters are required
    # * +:windows_username+     - String. User name for the virtual machine instance.
    # * +:windows_password+     - String. Password for the virtual machine instance.
    #
    # * +:managed+              - Boolean. Needs to be true to create managed disk VMs. Default value is nil.
    #
    #   When managed is true, below parameters are required
    # * +:image_id+             - String. The id of the image to create the virtual machine.
    # * +:os_disk+              - Hash. OS Disk for the virtual machine instance.
    # *   +:disk_name+          - String. The name of the OS disk.
    # *   +:disk_caching+       - String. The caching option of the OS disk. Possible values: None, ReadOnly or ReadWrite.
    # *   +:disk_size+          - Integer. The size in GiB of the OS disk. It could be nil.
    # * +:ephemeral_disk+       - Hash. Ephemeral Disk for the virtual machine instance. It could be nil.
    # *   +:disk_name+          - String. The name of the ephemeral disk.
    # *   +:disk_caching+       - String. The caching option of the ephemeral disk. Possible values: None, ReadOnly or ReadWrite.
    # *   +:disk_size+          - Integer. The size in GiB of the ephemeral disk.
    # *   +:disk_type+          - String. The disk type of the ephemeral disk.
    #
    #   When managed is false or nil, below parameters are required
    # * +:image_uri+            - String. The URI of the image.
    # * +:os_disk+              - Hash. OS Disk for the virtual machine instance.
    # *   +:disk_name+          - String. The name of the OS disk.
    # *   +:disk_uri+           - String. The URI of the OS disk.
    # *   +:disk_caching+       - String. The caching option of the OS disk. Possible values: None, ReadOnly or ReadWrite.
    # *   +:disk_size+          - Integer. The size in GiB of the OS disk. It could be nil.
    # * +:ephemeral_disk+       - Hash. Ephemeral Disk for the virtual machine instance. It could be nil.
    # *   +:disk_name+          - String. The name of the ephemeral disk.
    # *   +:disk_uri+           - String. The URI of the ephemeral disk.
    # *   +:disk_caching+       - String. The caching option of the ephemeral disk. Possible values: None, ReadOnly or ReadWrite.
    # *   +:disk_size+          - Integer. The size in GiB of the ephemeral disk.
    #
    #   When debug_mode is on, CPI will use below parameter for boot diagnostics
    # * +:diag_storage_uri      - String. Diagnostics storage account URI.
    #
    #  When virtual machine is in an availability zone
    # * +:zone+                 - String. Zone number in string. Possible values: "1", "2" or "3".
    #
    #  When virtual machine is associated to an identity
    # * +:identity+             - Hash. The identity associated with the VM.
    # *   +:type+               - String. The identity type used for the VM. Possible values: "SystemAssigned" and "UserAssigned".
    # *   +:identity_name+      - String. The user identity associated with the VM.
    #
    # @return [Boolean]
    #
    # @See https://docs.microsoft.com/en-us/rest/api/compute/virtualmachines/virtualmachines-create-or-update
    #
    def create_virtual_machine(resource_group_name, vm_params, network_interfaces, availability_set = nil)
      url = rest_api_url(REST_API_PROVIDER_COMPUTE, REST_API_VIRTUAL_MACHINES, resource_group_name: resource_group_name, name: vm_params[:name])

      os_profile = _build_os_profile(vm_params)

      network_interfaces_params = []
      network_interfaces.each_with_index do |network_interface, index|
        network_interfaces_params.push(
          'id' => network_interface[:id],
          'properties' => {
            'primary' => index.zero?
          }
        )
      end

      vm = {
        'name' => vm_params[:name],
        'location' => vm_params[:location],
        'type' => "#{REST_API_PROVIDER_COMPUTE}/#{REST_API_VIRTUAL_MACHINES}",
        'tags' => vm_params[:tags],
        'properties' => {
          'hardwareProfile' => {
            'vmSize' => vm_params[:vm_size]
          },
          'osProfile' => os_profile,
          'networkProfile' => {
            'networkInterfaces' => network_interfaces_params
          }
        }
      }

      unless vm_params[:identity].nil?
        identity_type = vm_params[:identity][:type]
        if identity_type == MANAGED_IDENTITY_TYPE_USER_ASSIGNED
          identity_id = rest_api_url(REST_API_PROVIDER_MANAGED_IDENTITY, REST_API_USER_ASSIGNED_IDENTITIES, resource_group_name: resource_group_name, name: vm_params[:identity][:identity_name])
          vm['identity'] = {
            'type' => MANAGED_IDENTITY_TYPE_USER_ASSIGNED,
            'identityIds' => [identity_id]
          }
        else
          vm['identity'] = {
            'type' => MANAGED_IDENTITY_TYPE_SYSTEM_ASSIGNED
          }
        end
      end

      vm['zones'] = [vm_params[:zone]] unless vm_params[:zone].nil?

      os_disk = {
        'name' => vm_params[:os_disk][:disk_name],
        'createOption' => 'FromImage',
        'caching' => vm_params[:os_disk][:disk_caching]
      }
      os_disk['diskSizeGB'] = vm_params[:os_disk][:disk_size] unless vm_params[:os_disk][:disk_size].nil?

      if vm_params[:image_reference].nil?
        if vm_params[:managed]
          vm['properties']['storageProfile'] = {
            'imageReference' => {
              'id' => vm_params[:image_id]
            },
            'osDisk' => os_disk
          }
        else
          os_disk.merge!(
            'osType' => vm_params[:os_type],
            'image' => {
              'uri' => vm_params[:image_uri]
            },
            'vhd' => {
              'uri' => vm_params[:os_disk][:disk_uri]
            }
          )
          vm['properties']['storageProfile'] = {
            'osDisk' => os_disk
          }
        end
      else
        unless vm_params[:managed]
          os_disk['osType'] = vm_params[:os_type]
          os_disk['vhd'] = {
            'uri' => vm_params[:os_disk][:disk_uri]
          }
        end

        vm['properties']['storageProfile'] = {
          'imageReference' => vm_params[:image_reference],
          'osDisk' => os_disk
        }

        vm['plan'] = {
          'name' => vm_params[:image_reference]['sku'],
          'publisher' => vm_params[:image_reference]['publisher'],
          'product' => vm_params[:image_reference]['offer']
        }
      end
      unless vm_params[:ephemeral_disk].nil?
        vm['properties']['storageProfile']['dataDisks'] = [{
          'name' => vm_params[:ephemeral_disk][:disk_name],
          'lun' => 0,
          'createOption' => 'Empty',
          'diskSizeGB' => vm_params[:ephemeral_disk][:disk_size],
          'caching' => vm_params[:ephemeral_disk][:disk_caching]
        }]
        if vm_params[:managed]
          if vm_params[:ephemeral_disk][:disk_type]
            vm['properties']['storageProfile']['dataDisks'][0]['managedDisk'] = {
              'storageAccountType' => vm_params[:ephemeral_disk][:disk_type]
            }
          end
        else
          vm['properties']['storageProfile']['dataDisks'][0]['vhd'] = {
            'uri' => vm_params[:ephemeral_disk][:disk_uri]
          }
        end
      end

      unless vm_params[:config_disk].nil?
        # append the config disk into the vm.
        vm['properties']['storageProfile']['dataDisks'] = [] if vm['properties']['storageProfile']['dataDisks'].nil?
        vm['properties']['storageProfile']['dataDisks'].push(
          'lun' => 1,
          'createOption' => 'Attach',
          'managedDisk' => {
            'id' => vm_params[:config_disk][:id].to_s
          }
        )
      end

      unless availability_set.nil?
        vm['properties']['availabilitySet'] = {
          'id' => availability_set[:id]
        }
      end

      unless vm_params[:diag_storage_uri].nil?
        vm['properties']['diagnosticsProfile'] = {
          'bootDiagnostics' => {
            'enabled' => true,
            'storageUri' => vm_params[:diag_storage_uri]
          }
        }
      end

      params = {
        'validating' => 'true'
      }
      http_put(url, vm, params)
    end

    # List the available virtual machine sizes by location
    # @param [String] location - Location of virtual machine.
    #
    # @return [Array]
    #
    # @See https://docs.microsoft.com/en-us/rest/api/compute/virtualmachinesizes/list
    #      https://github.com/Azure/azure-rest-api-specs/blob/master/specification/compute/resource-manager/Microsoft.Compute/stable/2018-04-01/compute.json
    #
    def list_available_virtual_machine_sizes_by_location(location)
      vm_sizes = []
      url =  "/subscriptions/#{URI.escape(@azure_config.subscription_id)}"
      url += "/providers/#{REST_API_PROVIDER_COMPUTE}"
      url += "/locations/#{location}"
      url += "/#{REST_API_VM_SIZES}"
      result = get_resource_by_id(url)

      unless result.nil? || result['value'].nil?
        result['value'].each do |value|
          vm_sizes << parse_vm_size(value)
        end
      end
      vm_sizes
    end

    # List the available virtual machine sizes by availability set
    # @param [String] availability_set_name - Name of availability set.
    #
    # @return [Array]
    #
    # @See https://docs.microsoft.com/en-us/rest/api/compute/availabilitysets/listavailablesizes
    #      https://github.com/Azure/azure-rest-api-specs/blob/master/specification/compute/resource-manager/Microsoft.Compute/stable/2018-04-01/compute.json
    #
    def list_available_virtual_machine_sizes_by_availability_set(resource_group_name, availability_set_name)
      vm_sizes = []
      url = rest_api_url(REST_API_PROVIDER_COMPUTE, REST_API_AVAILABILITY_SETS, resource_group_name: resource_group_name, name: availability_set_name, others: REST_API_VM_SIZES)
      result = get_resource_by_id(url)

      unless result.nil? || result['value'].nil?
        result['value'].each do |value|
          vm_sizes << parse_vm_size(value)
        end
      end
      vm_sizes
    end

    # Restart a virtual machine
    # @param [String] resource_group_name  - Name of resource group.
    # @param [String] name                 - Name of virtual machine.
    #
    # @return [Boolean]
    #
    # @See https://docs.microsoft.com/en-us/rest/api/compute/virtualmachines/virtualmachines-restart
    #
    def restart_virtual_machine(resource_group_name, name)
      url = rest_api_url(REST_API_PROVIDER_COMPUTE, REST_API_VIRTUAL_MACHINES, resource_group_name: resource_group_name, name: name, others: 'restart')
      http_post(url)
    end

    # Set tags for a virtual machine
    # @param [String] resource_group_name  - Name of resource group.
    # @param [String] name                 - Name of virtual machine.
    # @param [Hash]   tags                 - tags key/value pairs.
    #
    # @return [Boolean]
    #
    # @See https://docs.microsoft.com/en-us/rest/api/compute/virtualmachines/virtualmachines-create-or-update
    #
    def update_tags_of_virtual_machine(resource_group_name, name, tags)
      url = rest_api_url(REST_API_PROVIDER_COMPUTE, REST_API_VIRTUAL_MACHINES, resource_group_name: resource_group_name, name: name)
      vm = get_resource_by_id(url)
      raise AzureNotFoundError, "update_tags_of_virtual_machine - cannot find the virtual machine by name '#{name}' in resource group '#{resource_group_name}'" if vm.nil?

      vm = remove_resources_from_vm(vm)
      vm['tags'].merge!(tags)
      http_put(url, vm)
    end

    # Attach a specified disk to a virtual machine
    #
    # ==== Attributes
    #
    # @param [String] resource_group_name  - Name of resource group.
    # @param [String] vm_name              - Name of virtual machine.
    # @param [Hash]   disk_params          - Parameters of disk.
    #
    # ==== disk_params
    #
    # Accepted key/value pairs are:
    # * +:disk_name+              - String.  Disk name.
    # * +:caching+                - String.  Caching option: None, ReadOnly or ReadWrite.
    # * +:managed+                - Boolean. Needs to be true to attach disk to a managed disk VM.
    # * +:disk_bosh_id            - String.  Disk id for BOSH
    #
    #   When managed is true, below parameters are required
    # * +:disk_id+                - String.  ID of a managed disk.
    #
    #   When managed is false or nil, below parameters are required
    # * +:disk_uri+               - String.  URI of an unmanaged disk.
    # * +:disk_size+              - Integer. Size of disk. Needs to be specified when attaching an unmanaged disk.
    #
    # @return [Integer]
    #
    # @See https://docs.microsoft.com/en-us/rest/api/compute/virtualmachines/virtualmachines-create-or-update
    #
    def attach_disk_to_virtual_machine(resource_group_name, vm_name, disk_params)
      url = rest_api_url(REST_API_PROVIDER_COMPUTE, REST_API_VIRTUAL_MACHINES, resource_group_name: resource_group_name, name: vm_name)
      vm = get_resource_by_id(url)
      raise AzureNotFoundError, "attach_disk_to_virtual_machine - cannot find the virtual machine by name '#{vm_name}' in resource group '#{resource_group_name}'" if vm.nil?

      # Record disk_id in VM's tag, which will be used in cpi.get_disks(instance_id)
      disk_id_tag = {
        "#{DISK_ID_TAG_PREFIX}-#{disk_params[:disk_name]}" => disk_params[:disk_bosh_id]
      }
      vm['tags'].merge!(disk_id_tag)

      vm = remove_resources_from_vm(vm)

      lun = _get_next_available_lun(
        vm['properties']['hardwareProfile']['vmSize'],
        vm['properties']['storageProfile']['dataDisks']
      )

      raise AzureError, "attach_disk_to_virtual_machine - cannot find an available lun in the virtual machine '#{vm_name}' for the new disk '#{disk_params[:disk_name]}'" if lun.nil?

      disk_name = disk_params[:disk_name]
      caching = disk_params[:caching]
      managed = disk_params[:managed]
      disk_id = disk_params[:disk_id]
      disk_uri = disk_params[:disk_uri]
      disk_size = disk_params[:disk_size]

      new_disk = {
        'name' => disk_name,
        'lun' => lun,
        'createOption' => 'Attach',
        'caching' => caching
      }
      if managed
        new_disk['managedDisk'] = { 'id' => disk_id }
      else
        new_disk['vhd'] = { 'uri' => disk_uri }
        new_disk['diskSizeGb'] = disk_size
      end

      vm['properties']['storageProfile']['dataDisks'].push(new_disk)
      CPILogger.instance.logger.info("attach_disk_to_virtual_machine - attach disk '#{disk_name}' to lun '#{lun}' of the virtual machine '#{vm_name}', managed: '#{managed}'")
      http_put(url, vm)

      lun
    end

    # Detach a specified disk from a virtual machine
    # @param [String] resource_group_name  - Name of resource group.
    # @param [String] name                 - Name of virtual machine.
    # @param [String] disk_name            - Disk name.
    #
    # @return [Boolean]
    #
    # @See https://docs.microsoft.com/en-us/rest/api/compute/virtualmachines/virtualmachines-create-or-update
    #
    def detach_disk_from_virtual_machine(resource_group_name, name, disk_name)
      url = rest_api_url(REST_API_PROVIDER_COMPUTE, REST_API_VIRTUAL_MACHINES, resource_group_name: resource_group_name, name: name)
      vm = get_resource_by_id(url)
      raise AzureNotFoundError, "detach_disk_from_virtual_machine - cannot find the virtual machine by name '#{name}' in resource group '#{resource_group_name}'" if vm.nil?

      disk_id_tag = "#{DISK_ID_TAG_PREFIX}-#{disk_name}"
      vm['tags'].delete(disk_id_tag)

      vm = remove_resources_from_vm(vm)

      CPILogger.instance.logger.debug("detach_disk_from_virtual_machine - virtual machine:\n#{JSON.pretty_generate(vm)}")
      disk = vm['properties']['storageProfile']['dataDisks'].find { |disk| disk['name'] == disk_name }
      if disk.nil?
        raise Bosh::Clouds::DiskNotAttached.new(true),
              "The disk #{disk_name} is not attached to the virtual machine #{name}"
      end

      vm['properties']['storageProfile']['dataDisks'].delete_if { |disk| disk['name'] == disk_name }

      CPILogger.instance.logger.info("detach_disk_from_virtual_machine - detach disk #{disk_name} from lun #{disk['lun']}")
      http_put(url, vm)
    end

    # Get a virtual machine's information
    # @param [String] resource_group_name  - Name of resource group.
    # @param [String] name                 - Name of virtual machine.
    #
    # @return [Hash]
    #
    # @See https://docs.microsoft.com/en-us/rest/api/compute/virtualmachines/virtualmachines-get
    #
    def get_virtual_machine_by_name(resource_group_name, name)
      url = rest_api_url(REST_API_PROVIDER_COMPUTE, REST_API_VIRTUAL_MACHINES, resource_group_name: resource_group_name, name: name)
      get_virtual_machine(url)
    end

    # Get a virtual machine's information
    # @param [String] url - URL of virtual machine.
    #
    # @return [Hash]
    #
    # @See https://docs.microsoft.com/en-us/rest/api/compute/virtualmachines/virtualmachines-get
    #
    def get_virtual_machine(url)
      vm = nil
      result = get_resource_by_id(url)

      unless result.nil?
        vm = {}
        vm[:id]       = result['id']
        vm[:name]     = result['name']
        vm[:location] = result['location']
        vm[:tags]     = result['tags']

        if result.key?('identity')
          vm[:identity] = {}
          vm[:identity][:type] = result['identity']['type']
          vm[:identity][:identity_ids] = result['identity']['identityIds']
        end

        vm[:zone]  = result['zones'][0] unless result['zones'].nil?

        properties = result['properties']
        vm[:provisioning_state] = properties['provisioningState']
        vm[:vm_size]            = properties['hardwareProfile']['vmSize']

        vm[:availability_set] = get_availability_set(properties['availabilitySet']['id']) unless properties['availabilitySet'].nil?

        storage_profile = properties['storageProfile']
        os_disk = storage_profile['osDisk']
        vm[:os_disk] = {}
        vm[:os_disk][:name]    = os_disk['name']
        vm[:os_disk][:caching] = os_disk['caching']
        vm[:os_disk][:size]    = os_disk['diskSizeGb']

        vm[:os_disk][:uri]     = os_disk['vhd']['uri'] if os_disk.key?('vhd')
        if os_disk.key?('managedDisk')
          vm[:os_disk][:managed_disk] = {}
          vm[:os_disk][:managed_disk][:id]                   = os_disk['managedDisk']['id']
          vm[:os_disk][:managed_disk][:storage_account_type] = os_disk['managedDisk']['storageAccountType']
        end

        vm[:data_disks] = []
        storage_profile['dataDisks'].each do |data_disk|
          disk = {}
          disk[:name]    = data_disk['name']
          disk[:lun]     = data_disk['lun']
          disk[:caching] = data_disk['caching']
          disk[:size]    = data_disk['diskSizeGb']

          disk[:uri]     = data_disk['vhd']['uri'] if data_disk.key?('vhd')
          if data_disk.key?('managedDisk')
            disk[:managed_disk] = {}
            disk[:managed_disk][:id]                   = data_disk['managedDisk']['id']
            disk[:managed_disk][:storage_account_type] = data_disk['managedDisk']['storageAccountType']
          end

          disk[:disk_bosh_id] = result['tags'].fetch("#{DISK_ID_TAG_PREFIX}-#{data_disk['name']}", data_disk['name'])

          vm[:data_disks].push(disk)
        end

        vm[:network_interfaces] = []
        properties['networkProfile']['networkInterfaces'].each do |nic_properties|
          vm[:network_interfaces].push(get_network_interface(nic_properties['id']))
        end

        boot_diagnostics = properties.fetch('diagnosticsProfile', {}).fetch('bootDiagnostics', {})
        vm[:diag_storage_uri] = boot_diagnostics['storageUri'] if boot_diagnostics['enabled']
      end
      vm
    end

    # Delete a virtual machine
    # @param [String] resource_group_name  - Name of resource group.
    # @param [String] name                 - Name of virtual machine.
    #
    # @return [Boolean]
    #
    # @See https://docs.microsoft.com/en-us/rest/api/compute/virtualmachines/virtualmachines-delete
    #
    def delete_virtual_machine(resource_group_name, name)
      CPILogger.instance.logger.debug("delete_virtual_machine - trying to delete '#{name}' from resource group '#{resource_group_name}'")
      url = rest_api_url(REST_API_PROVIDER_COMPUTE, REST_API_VIRTUAL_MACHINES, resource_group_name: resource_group_name, name: name)
      http_delete(url)
    end

    # Compute/Availability Sets

    # Create an availability set based on the supplied configuration.
    #
    # ==== Attributes
    #
    # @param [String] resource_group_name       - Name of resource group.
    # @param [Hash] params                      - Parameters for creating the availability set.
    #
    #  ==== Params
    #
    # Accepted key/value pairs are:
    # * +:name+                         - String. Name of availability set.
    # * +:location+                     - String. The location where the availability set will be created.
    # * +:tags+                         - Hash. Tags of availability set.
    # * +:platform_update_domain_count+ - Integer. Specifies the update domain count of availability set.
    # * +:platform_fault_domain_count+  - Integer. Specifies the fault domain count of availability set. The max value is 2 if managed is true.
    # * +:managed                       - Boolean. Needs to be true if the availability set intends to host managed disk VMs.
    #
    # @return [Boolean]
    #
    # @See https://docs.microsoft.com/en-us/rest/api/compute/availabilitysets/availabilitysets-create
    #
    def create_availability_set(resource_group_name, params)
      url = rest_api_url(REST_API_PROVIDER_COMPUTE, REST_API_AVAILABILITY_SETS, resource_group_name: resource_group_name, name: params[:name])
      availability_set = {
        'name' => params[:name],
        'type' => "#{REST_API_PROVIDER_COMPUTE}/#{REST_API_AVAILABILITY_SETS}",
        'location' => params[:location],
        'tags' => params[:tags],
        'properties' => {
          'platformUpdateDomainCount' => params[:platform_update_domain_count],
          'platformFaultDomainCount' => params[:platform_fault_domain_count]
        }
      }

      if params[:managed]
        availability_set['sku'] = {
          'name' => 'Aligned'
        }
      end

      http_put(url, availability_set)
    end

    # Get an availability set's information
    # @param [String] resource_group_name       - Name of resource group.
    # @param [String] name                      - Name of availability set.
    #
    # @return [Hash]
    #
    # @See https://docs.microsoft.com/en-us/rest/api/compute/availabilitysets/availabilitysets-get
    #
    def get_availability_set_by_name(resource_group_name, name)
      url = rest_api_url(REST_API_PROVIDER_COMPUTE, REST_API_AVAILABILITY_SETS, resource_group_name: resource_group_name, name: name)
      get_availability_set(url)
    end

    # Get an availability set's information
    # @param [String] url - URL of availability set.
    #
    # @return [Hash]
    #
    # @See https://docs.microsoft.com/en-us/rest/api/compute/availabilitysets/availabilitysets-get
    #
    def get_availability_set(url)
      availability_set = nil
      result = get_resource_by_id(url)
      unless result.nil?
        availability_set = {}
        availability_set[:id]       = result['id']
        availability_set[:name]     = result['name']
        availability_set[:location] = result['location']
        availability_set[:tags]     = result['tags']

        availability_set[:managed] = false
        unless result['sku'].nil?
          availability_set[:managed] = true if result['sku']['name'] == 'Aligned'
        end

        properties = result['properties']
        availability_set[:provisioning_state]           = properties['provisioningState']
        availability_set[:platform_update_domain_count] = properties['platformUpdateDomainCount']
        availability_set[:platform_fault_domain_count]  = properties['platformFaultDomainCount']
        availability_set[:virtual_machines]             = []
        properties['virtualMachines']&.each do |vm|
          availability_set[:virtual_machines].push(id: vm['id'])
        end
      end
      availability_set
    end

    # Delete an availability set
    # @param [String] resource_group_name       - Name of resource group.
    # @param [String] name                      - Name of availability set.
    #
    # @return [Boolean]
    #
    # @See https://docs.microsoft.com/en-us/rest/api/compute/availabilitysets/availabilitysets-delete
    #
    def delete_availability_set(resource_group_name, name)
      CPILogger.instance.logger.debug("delete_availability_set - trying to delete '#{name}' from resource group '#{resource_group_name}'")
      url = rest_api_url(REST_API_PROVIDER_COMPUTE, REST_API_AVAILABILITY_SETS, resource_group_name: resource_group_name, name: name)
      http_delete(url)
    end

    # Compute/Disks

    # Create an empty managed disk based on the supplied configuration.
    #
    # ==== Attributes
    #
    # @param [String] resource_group_name  - Name of resource group.
    # @param [Hash]   params               - Parameters for creating the empty managed disk.
    #
    # ==== params
    #
    # Accepted key/value pairs are:
    # * +:name+                         - String. Name of the empty managed disk.
    # * +:location+                     - String. The location where the empty managed disk will be created.
    # * +:tags+                         - Hash. Tags of the empty managed disk.
    # * +:disk_size+                    - Integer. Specifies the size in GB of the empty managed disk.
    # * +:account_type+                 - String. Specifies the account type of the empty managed disk.
    #                                     Optional values: Standard_LRS, StandardSSD_LRS, Premium_LRS.
    # When disk is in a zone
    # * +:zone+                         - String. Zone number in string.
    #
    # @See https://github.com/Azure/azure-rest-api-specs/blob/master/specification/compute/resource-manager/Microsoft.Compute/stable/2018-04-01/disk.json
    #      https://github.com/Azure/azure-rest-api-specs/blob/master/specification/compute/resource-manager/Microsoft.Compute/stable/2018-04-01/examples/CreateAnEmptyManagedDisk.json
    #
    def create_empty_managed_disk(resource_group_name, params)
      url = rest_api_url(REST_API_PROVIDER_COMPUTE, REST_API_DISKS, resource_group_name: resource_group_name, name: params[:name])
      disk = {
        'location' => params[:location],
        'tags' => params[:tags],
        'sku' => {
          'name' => params[:account_type]
        },
        'properties' => {
          'creationData' => {
            'createOption' => 'Empty'
          },
          'diskSizeGB' => params[:disk_size]
        }
      }
      disk['zones'] = [params[:zone]] unless params[:zone].nil?
      http_put(url, disk)
    end

    # Create a managed disk from storage blob SAS URI (import).
    #
    # ==== Attributes
    #
    # @param [String] resource_group_name  - Name of resource group.
    # @param [Hash] params                 - Parameters for creating the managed disk.
    #
    # ==== params
    #
    # Accepted key/value pairs are:
    # * +:name+                         - String. Name of the managed disk.
    # * +:location+                     - String. The location where the managed disk will be created.
    # * +:tags+                         - Hash. Tags of the managed disk.
    # * +:source_uri+                   - String. The SAS URI of the source storage blob.
    # * +:account_type+                 - String. Specifies the account type of the managed disk.
    #                                     Optional values: Standard_LRS, StandardSSD_LRS, Premium_LRS.
    # When disk is in a zone
    # * +:zone+                         - String. Zone number in string.
    #
    # @See https://github.com/Azure/azure-rest-api-specs/blob/master/specification/compute/resource-manager/Microsoft.Compute/stable/2018-04-01/disk.json
    #      https://github.com/Azure/azure-rest-api-specs/blob/master/specification/compute/resource-manager/Microsoft.Compute/stable/2018-04-01/examples/CreateAManagedDiskByImportingAnUnmanagedBlobFromTheSameSubscription.json
    #
    def create_managed_disk_from_blob(resource_group_name, params)
      url = rest_api_url(REST_API_PROVIDER_COMPUTE, REST_API_DISKS, resource_group_name: resource_group_name, name: params[:name])
      disk = {
        'location' => params[:location],
        'tags' => params[:tags],
        'sku' => {
          'name' => params[:account_type]
        },
        'properties' => {
          'creationData' => {
            'createOption' => 'Import',
            'sourceUri' => params[:source_uri]
          }
        }
      }
      disk['zones'] = [params[:zone]] unless params[:zone].nil?
      http_put(url, disk)
    end

    # Create a managed disk by copying a snapshot
    #
    # ==== Attributes
    #
    # @param [String] resource_group_name  - Name of resource group.
    # @param [Hash] disk_params            - Parameters for creating the managed disk.
    # @param [Hash] snapshot_name          - snapshot name
    #
    # ==== params
    #
    # Accepted key/value pairs for disk_params are:
    # * +:name+                         - String. Name of the managed disk.
    # * +:location+                     - String. The location where the managed disk will be created.
    # * +:tags+                         - Hash. Tags of the managed disk.
    # * +:account_type+                 - String. Specifies the account type of the managed disk.
    #                                     Optional values: Standard_LRS, StandardSSD_LRS, Premium_LRS.
    # When disk is in a zone
    # * +:zone+                         - String. Zone number in string.
    #
    # @See https://github.com/Azure/azure-rest-api-specs/blob/master/specification/compute/resource-manager/Microsoft.Compute/stable/2018-04-01/disk.json
    #      https://github.com/Azure/azure-rest-api-specs/blob/master/specification/compute/resource-manager/Microsoft.Compute/stable/2018-04-01/examples/CreateAManagedDiskByCopyingASnapshot.json
    #
    def create_managed_disk_from_snapshot(resource_group_name, disk_params, snapshot_name)
      disk_url = rest_api_url(REST_API_PROVIDER_COMPUTE, REST_API_DISKS, resource_group_name: resource_group_name, name: disk_params[:name])
      snapshot_url = rest_api_url(REST_API_PROVIDER_COMPUTE, REST_API_SNAPSHOTS, resource_group_name: resource_group_name, name: snapshot_name)
      disk = {
        'location' => disk_params[:location],
        'sku' => {
          'name' => disk_params[:account_type]
        },
        'properties' => {
          'creationData' => {
            'createOption' => 'Copy',
            'sourceResourceId' => snapshot_url
          }
        }
      }
      disk['zones'] = [disk_params[:zone]] unless disk_params[:zone].nil?
      disk['tags']  = disk_params[:tags] unless disk_params[:tags].nil?
      http_put(disk_url, disk)
    end

    # Delete a managed disk
    # @param [String] resource_group_name  - Name of resource group.
    # @param [String] name                 - Name of managed disk.
    #
    # @return [Boolean]
    #
    # @See https://github.com/Azure/azure-rest-api-specs/blob/master/specification/compute/resource-manager/Microsoft.Compute/stable/2018-04-01/disk.json
    #
    def delete_managed_disk(resource_group_name, name)
      CPILogger.instance.logger.debug("delete_managed_disk - trying to delete #{name} from resource group #{resource_group_name}")
      url = rest_api_url(REST_API_PROVIDER_COMPUTE, REST_API_DISKS, resource_group_name: resource_group_name, name: name)
      http_delete(url)
    end

    # Get a managed disk's information
    # @param [String] resource_group_name  - Name of resource group.
    # @param [String] name                 - Name of managed disk.
    #
    # @return [Hash]
    #
    # @See https://github.com/Azure/azure-rest-api-specs/blob/master/specification/compute/resource-manager/Microsoft.Compute/stable/2018-04-01/disk.json
    #
    def get_managed_disk_by_name(resource_group_name, name)
      url = rest_api_url(REST_API_PROVIDER_COMPUTE, REST_API_DISKS, resource_group_name: resource_group_name, name: name)
      get_managed_disk(url)
    end

    # Get a managed disk's information
    # @param [String] url - URL of managed disk.
    #
    # @return [Hash]
    #
    # @See https://github.com/Azure/azure-rest-api-specs/blob/master/specification/compute/resource-manager/Microsoft.Compute/stable/2018-04-01/disk.json
    #
    def get_managed_disk(url)
      result = get_resource_by_id(url)
      parse_managed_disk(result)
    end

    # Compute/Images

    # Create a vm image
    #
    # ==== Attributes
    #
    # @param [Hash] params   - Parameters for creating the user image.
    #
    # ==== params
    #
    # Accepted key/value pairs are:
    # * +:name+                         - String. Name of the user image.
    # * +:location+                     - String. The location where the user image will be created.
    # * +:tags+                         - Hash. Tags of the user image.
    # * +:os_type+                      - String. OS type. Possible values: linux.
    # * +:source_uri+                   - String. The SAS URI of the source storage blob.
    # * +:account_type+                 - String. Specifies the account type of the user image.
    #                                     Possible values: Standard_LRS, StandardSSD_LRS, Premium_LRS.
    #
    # @return [Boolean]
    #
    # @See https://github.com/Azure/azure-rest-api-specs/blob/master/specification/compute/resource-manager/Microsoft.Compute/stable/2018-04-01/compute.json
    #      https://github.com/Azure/azure-rest-api-specs/blob/master/specification/compute/resource-manager/Microsoft.Compute/stable/2018-04-01/examples/CreateAnImageFromABlob.json
    #
    def create_user_image(params)
      CPILogger.instance.logger.debug("create_user_image - trying to create a user image '#{params[:name]}'")
      url = rest_api_url(REST_API_PROVIDER_COMPUTE, REST_API_IMAGES, name: params[:name])
      user_image = {
        'location' => params[:location],
        'tags' => params[:tags],
        'properties' => {
          'storageProfile' => {
            'osDisk' => {
              'osType' => params[:os_type],
              'osState' => 'generalized',
              'blobUri' => params[:source_uri],
              'caching' => 'readwrite',
              'storageAccountType' => params[:account_type]
            }
          }
        }
      }

      http_put(url, user_image)
    end

    # Delete a user image
    # @param [String] name - Name of user image.
    #
    # @return [Boolean]
    #
    # @See https://github.com/Azure/azure-rest-api-specs/blob/master/specification/compute/resource-manager/Microsoft.Compute/stable/2018-04-01/compute.json
    #
    def delete_user_image(name)
      CPILogger.instance.logger.debug("delete_user_image - trying to delete '#{name}'")
      url = rest_api_url(REST_API_PROVIDER_COMPUTE, REST_API_IMAGES, name: name)
      http_delete(url)
    end

    # Get a user image's information
    # @param [String] name - Name of user image
    #
    # @return [Hash]
    #
    # @See https://github.com/Azure/azure-rest-api-specs/blob/master/specification/compute/resource-manager/Microsoft.Compute/stable/2018-04-01/compute.json
    #
    def get_user_image_by_name(name)
      url = rest_api_url(REST_API_PROVIDER_COMPUTE, REST_API_IMAGES, name: name)
      get_user_image(url)
    end

    # Get a user image's information
    # @param [String] url - URL of user image.
    #
    # @return [Hash]
    #
    # @See https://github.com/Azure/azure-rest-api-specs/blob/master/specification/compute/resource-manager/Microsoft.Compute/stable/2018-04-01/compute.json
    #
    def get_user_image(url)
      result = get_resource_by_id(url)
      parse_user_image(result)
    end

    # List user images within the default resource group
    #
    # @return [Array]
    #
    # @See https://github.com/Azure/azure-rest-api-specs/blob/master/specification/compute/resource-manager/Microsoft.Compute/stable/2018-04-01/compute.json
    #
    def list_user_images
      user_images = []
      url = rest_api_url(REST_API_PROVIDER_COMPUTE, REST_API_IMAGES)
      result = get_resource_by_id(url)
      unless result.nil?
        result['value'].each do |value|
          user_image = parse_user_image(value)
          user_images << user_image
        end
      end
      user_images
    end

    # Compute/Snapshots
    # Create a snapshot for a managed disk
    #
    # ==== Attributes
    #
    # @param [String] resource_group_name  - Name of resource group.
    # @param [Hash] params                 - Parameters for creating the managed snapshot.
    #
    # ==== params
    #
    # Accepted key/value pairs are:
    # * +:name+                         - String. Name of the snapshot.
    # * +:tags+                         - Hash. Tags of the snapshot.
    # * +:disk_name+                    - String. Name of the disk.
    #
    # @return [Boolean]
    #
    # @See https://github.com/Azure/azure-rest-api-specs/blob/master/specification/compute/resource-manager/Microsoft.Compute/stable/2018-04-01/disk.json
    #
    def create_managed_snapshot(resource_group_name, params)
      snapshot_name = params[:name]
      disk_name = params[:disk_name]
      CPILogger.instance.logger.debug("create_managed_snapshot - trying to create a snapshot '#{snapshot_name}' for the managed disk '#{disk_name}'")
      disk = get_managed_disk_by_name(resource_group_name, disk_name)
      raise AzureNotFoundError, "The disk '#{disk_name}' cannot be found" if disk.nil?

      snapshot_url = rest_api_url(REST_API_PROVIDER_COMPUTE, REST_API_SNAPSHOTS, resource_group_name: resource_group_name, name: snapshot_name)
      # By default, the snapshot sku is Standard_LRS. TODO: should the snapshot use the disk sku?
      snapshot = {
        'location' => disk[:location],
        'tags' => params[:tags],
        'properties' => {
          'creationData' => {
            'createOption' => 'Copy',
            'sourceUri' => rest_api_url(REST_API_PROVIDER_COMPUTE, REST_API_DISKS, resource_group_name: resource_group_name, name: disk_name)
          }
        }
      }

      http_put(snapshot_url, snapshot)
    end

    # Get a (managed) snapshot's information
    # @param [String] resource_group_name  - Name of resource group.
    # @param [String] snapshot_name        - Name of snapshot.
    #
    # @return [Hash]
    #
    # @See https://github.com/Azure/azure-rest-api-specs/blob/master/specification/compute/resource-manager/Microsoft.Compute/stable/2018-04-01/disk.json
    #
    def get_managed_snapshot_by_name(resource_group_name, snapshot_name)
      url = rest_api_url(REST_API_PROVIDER_COMPUTE, REST_API_SNAPSHOTS, resource_group_name: resource_group_name, name: snapshot_name)
      get_managed_snapshot(url)
    end

    # Get a (managed) snapshot's information
    # @param [String] url - URL of snapshot.
    #
    # @return [Hash]
    #
    # @See https://github.com/Azure/azure-rest-api-specs/blob/master/specification/compute/resource-manager/Microsoft.Compute/stable/2018-04-01/disk.json
    #
    #
    def get_managed_snapshot(url)
      result = get_resource_by_id(url)
      snapshot = nil
      unless result.nil?
        snapshot = {}
        snapshot[:id]       = result['id']
        snapshot[:name]     = result['name']
        snapshot[:location] = result['location']
        snapshot[:tags]     = result['tags']

        properties = result['properties']
        snapshot[:provisioning_state] = properties['provisioningState']
        snapshot[:disk_size]          = properties['diskSizeGB']
      end
      snapshot
    end

    # Delete a snapshot of managed disk
    # @param [String] resource_group_name  - Name of resource group.
    # @param [String] name                 - Name of snapshot.
    #
    # @return [Boolean]
    #
    # @See https://github.com/Azure/azure-rest-api-specs/blob/master/specification/compute/resource-manager/Microsoft.Compute/stable/2018-04-01/disk.json
    #
    #
    def delete_managed_snapshot(resource_group_name, name)
      CPILogger.instance.logger.debug("delete_managed_snapshot - trying to delete '#{name}' from resource group '#{resource_group_name}'")
      url = rest_api_url(REST_API_PROVIDER_COMPUTE, REST_API_SNAPSHOTS, resource_group_name: resource_group_name, name: name)
      http_delete(url)
    end

    # Compute/Platform Images

    # List all versions of a specified platform image
    # @param [String] location  - The location where the platform image exists.
    # @param [String] publisher - The publisher of the platform image.
    # @param [String] offer     - The offer from the publisher.
    # @param [String] sku       - The sku of the publisher's offer.
    #
    # @return [Array]
    # @See https://github.com/Azure/azure-rest-api-specs/blob/master/specification/compute/resource-manager/Microsoft.Compute/stable/2018-04-01/compute.json
    #
    def list_platform_image_versions(location, publisher, offer, sku)
      images = []
      url =  "/subscriptions/#{URI.escape(@azure_config.subscription_id)}"
      url += "/providers/#{REST_API_PROVIDER_COMPUTE}"
      url += "/locations/#{location}"
      url += "/publishers/#{publisher}"
      url += "/artifacttypes/#{REST_API_VM_IMAGE}"
      url += "/offers/#{offer}"
      url += "/skus/#{sku}"
      url += '/versions'

      result = get_resource_by_id(url)
      result&.each do |value|
        image = parse_platform_image(value)
        images << image
      end
      images
    end

    # Network/Public IP

    # Create a public IP
    # @param [String] resource_group_name      - Name of resource group.
    # @param [Hash] params                     - Parameters of public ip.
    #
    # ==== params
    # * +:name+                                - String. Name of public IP.
    # * +:location+                            - String. Location where the public IP will be created.
    # * +:is_static+                           - Boolean. Whether the IP address is static or dynamic.
    # * +:idle_timeout_in_minutes+             - Integer. Timeout for the TCP idle connection. The value can be set between 4 and 30 minutes.
    # When public IP is in an availability zone
    # * +:zone+                                - String. Zone number in string. Possible values: "1", "2" or "3".
    #
    # @return [Boolean]
    #
    # @See https://docs.microsoft.com/en-us/rest/api/network/create-or-update-a-public-ip-address
    #
    def create_public_ip(resource_group_name, params)
      url = rest_api_url(REST_API_PROVIDER_NETWORK, REST_API_PUBLIC_IP_ADDRESSES, resource_group_name: resource_group_name, name: params[:name])

      public_ip = {
        'name' => params[:name],
        'location' => params[:location],
        'properties' => {
          'publicIPAllocationMethod' => params[:is_static] ? 'Static' : 'Dynamic',
          'idleTimeoutInMinutes' => params[:idle_timeout_in_minutes]
        }
      }
      public_ip['zones'] = [params[:zone]] unless params[:zone].nil?

      http_put(url, public_ip)
    end

    # Get a public IP's information
    # @param [String] resource_group_name  - Name of resource group.
    # @param [String] name                 - Name of public IP.
    #
    # @return [Hash]
    #
    # @See https://docs.microsoft.com/en-us/rest/api/network/get-information-about-a-public-ip-address
    #
    def get_public_ip_by_name(resource_group_name, name)
      url = rest_api_url(REST_API_PROVIDER_NETWORK, REST_API_PUBLIC_IP_ADDRESSES, resource_group_name: resource_group_name, name: name)
      get_public_ip(url)
    end

    # Get a public IP's information
    # @param [String] url - URL of public IP.
    #
    # @return [Hash]
    #
    # @See https://docs.microsoft.com/en-us/rest/api/network/get-information-about-a-public-ip-address
    #
    def get_public_ip(url)
      result = get_resource_by_id(url)
      parse_public_ip(result)
    end

    # List all public IPs within a specified resource group
    # @param [String] resource_group_name - Name of resource group.
    #
    # @return [Array]
    #
    # @See https://docs.microsoft.com/en-us/rest/api/network/list-public-ip-addresses-within-a-resource-group
    #
    def list_public_ips(resource_group_name)
      ip_addresses = []
      url = rest_api_url(REST_API_PROVIDER_NETWORK, REST_API_PUBLIC_IP_ADDRESSES, resource_group_name: resource_group_name)
      result = get_resource_by_id(url)
      unless result.nil?
        result['value'].each do |ret|
          ip_address = parse_public_ip(ret)
          ip_addresses.push(ip_address)
        end
      end
      ip_addresses
    end

    # Delete a public IP
    # @param [String] resource_group_name - Name of resource group.
    # @param [String] name                - Name of public IP.
    #
    # @return [Boolean]
    #
    # @See https://docs.microsoft.com/en-us/rest/api/network/delete-a-public-ip-address
    #
    def delete_public_ip(resource_group_name, name)
      CPILogger.instance.logger.debug("delete_public_ip - trying to delete #{name} from resource group #{resource_group_name}")
      url = rest_api_url(REST_API_PROVIDER_NETWORK, REST_API_PUBLIC_IP_ADDRESSES, resource_group_name: resource_group_name, name: name)
      http_delete(url)
    end

    # Network/Load Balancer

    # Get a load balancer's information
    # @param [String] name - Name of load balancer.
    #
    # @return [Hash]
    #
    # @See https://docs.microsoft.com/en-us/rest/api/load-balancer/loadbalancers/get
    #

    def get_load_balancer_by_name(resource_group_name, name)
      url = rest_api_url(REST_API_PROVIDER_NETWORK, REST_API_LOAD_BALANCERS, resource_group_name: resource_group_name, name: name)
      _get_load_balancer(url)
    end

    # Get a load balancer's information
    # @param [String] url - URL of load balancer.
    #
    # @return [Hash]
    #
    # @See https://docs.microsoft.com/en-us/rest/api/load-balancer/loadbalancers/get
    #
    def _get_load_balancer(url)
      load_balancer = nil
      result = get_resource_by_id(url)
      unless result.nil?
        load_balancer = {}
        load_balancer[:id] = result['id']
        load_balancer[:name] = result['name']
        load_balancer[:location] = result['location']
        load_balancer[:tags] = result['tags']
        properties = result['properties']
        load_balancer[:provisioning_state] = properties['provisioningState']

        frontend = properties['frontendIPConfigurations']
        load_balancer[:frontend_ip_configurations] = []
        frontend.each do |frontend_ip|
          ip = {}
          ip[:name]                         = frontend_ip['name']
          ip[:id]                           = frontend_ip['id']
          ip[:provisioning_state]           = frontend_ip['properties']['provisioningState']
          ip[:private_ip_allocation_method] = frontend_ip['properties']['privateIPAllocationMethod']
          ip[:private_ip]                   = frontend_ip['properties']['privateIPAddress'] unless frontend_ip['properties']['privateIPAddress'].nil?
          ip[:public_ip]                    = get_public_ip(frontend_ip['properties']['publicIPAddress']['id']) unless frontend_ip['properties']['publicIPAddress'].nil?
          ip[:inbound_nat_rules]            = frontend_ip['properties']['inboundNatRules']
          load_balancer[:frontend_ip_configurations].push(ip)
        end

        backend = properties['backendAddressPools']
        load_balancer[:backend_address_pools] = []
        backend.each do |backend_ip|
          ip = {}
          ip[:name]                         = backend_ip['name']
          ip[:id]                           = backend_ip['id']
          ip[:provisioning_state]           = backend_ip['properties']['provisioningState']
          ip[:backend_ip_configurations]    = backend_ip['properties']['backendIPConfigurations']
          load_balancer[:backend_address_pools].push(ip)
        end
      end
      load_balancer
    end

    # Network/Network Interface

    # Create a network interface based on the supplied configuration.
    #
    # ==== Attributes
    #
    # @param [String] resource_group_name - Name of resource group.
    # @param [Hash] nic_params            - Parameters for creating the network interface.
    #
    #  ==== Params
    #
    # Accepted key/value pairs are:
    # * +:name+                         - String. Name of network interface.
    # * +:location+                     - String. The location where the network interface will be created.
    # * +:tags                          - Hash. The tags of the network interface.
    # * +:enable_ip_forwarding          - Boolean. Indicates whether IP forwarding is enabled on this network interface.
    # * +:enable_accelerated_networking - Boolean. Indicates whether accelerated networking is enabled on this network interface.
    # * +:ipconfig_name+                - String. The name of ipConfigurations for the network interface.
    # * +:private_ip                    - String. Private IP address which the network interface will use.
    # * +:public_ip                     - Hash. The public IP which the network interface is bound to.
    # * +:subnet                        - Hash. The subnet which the network interface is bound to.
    # * +:dns_servers                   - Array. DNS servers.
    # * +:network_security_group        - Hash. The network security group which the network interface is bound to.
    # * +:application_security_groups   - Array. The application security groups which the network interface is bound to.
    # * +:load_balancer                 - Hash. The load balancer which the network interface is bound to.
    # * +:application_gateway           - Hash. The application gateway which the network interface is bound to.
    #
    # @return [Boolean]
    #
    # @See https://docs.microsoft.com/en-us/rest/api/network/create-or-update-a-network-interface-card
    #
    def create_network_interface(resource_group_name, nic_params)
      url = rest_api_url(REST_API_PROVIDER_NETWORK, REST_API_NETWORK_INTERFACES, resource_group_name: resource_group_name, name: nic_params[:name])

      interface = {
        'name' => nic_params[:name],
        'location' => nic_params[:location],
        'tags' => nic_params[:tags],
        'properties' => {
          'networkSecurityGroup' => nic_params[:network_security_group].nil? ? nil : { 'id' => nic_params[:network_security_group][:id] },
          'enableIPForwarding' => nic_params[:enable_ip_forwarding],
          'enableAcceleratedNetworking' => nic_params[:enable_accelerated_networking],
          'ipConfigurations' => [
            {
              'name' => nic_params[:ipconfig_name],
              'properties' => {
                'privateIPAddress' => nic_params[:private_ip],
                'privateIPAllocationMethod' => nic_params[:private_ip].nil? ? 'Dynamic' : 'Static',
                'publicIPAddress' => nic_params[:public_ip].nil? ? nil : { 'id' => nic_params[:public_ip][:id] },
                'subnet' => {
                  'id' => nic_params[:subnet][:id]
                }
              }
            }
          ],
          'dnsSettings' => {
            'dnsServers' => nic_params[:dns_servers].nil? ? [] : nic_params[:dns_servers]
          }
        }
      }

      application_security_groups = []
      asg_params = nic_params.fetch(:application_security_groups, [])
      asg_params.each do |asg_param|
        application_security_groups.push('id' => asg_param[:id])
      end
      interface['properties']['ipConfigurations'][0]['properties']['applicationSecurityGroups'] = application_security_groups unless application_security_groups.empty?

      load_balancer = nic_params[:load_balancer]
      unless load_balancer.nil?
        interface['properties']['ipConfigurations'][0]['properties']['loadBalancerBackendAddressPools'] = [
          {
            'id' => load_balancer[:backend_address_pools][0][:id]
          }
        ]
        interface['properties']['ipConfigurations'][0]['properties']['loadBalancerInboundNatRules'] =
          load_balancer[:frontend_ip_configurations][0][:inbound_nat_rules]
      end

      application_gateway = nic_params[:application_gateway]
      unless application_gateway.nil?
        interface['properties']['ipConfigurations'][0]['properties']['applicationGatewayBackendAddressPools'] = [
          {
            'id' => application_gateway[:backend_address_pools][0][:id]
          }
        ]
      end

      http_put(url, interface)
    end

    # Get a network interface's information
    # @param [String] resource_group_name - Name of resource group.
    # @param [String] name                - Name of network interface.
    #
    # @return [Hash]
    #
    # @See https://docs.microsoft.com/en-us/rest/api/network/get-information-about-a-network-interface-card
    #
    def get_network_interface_by_name(resource_group_name, name)
      url = rest_api_url(REST_API_PROVIDER_NETWORK, REST_API_NETWORK_INTERFACES, resource_group_name: resource_group_name, name: name)
      get_network_interface(url)
    end

    # Get a network interface's information
    # @param [String] url - URL of network interface..
    #
    # @return [Hash]
    #
    # @See https://docs.microsoft.com/en-us/rest/api/network/get-information-about-a-network-interface-card
    #
    def get_network_interface(url)
      result = get_resource_by_id(url)
      parse_network_interface(result)
    end

    # List network interfaces whose name contains a keyword
    # @param [String] resource_group_name - Name of resource group.
    # @param [String] keyword             - Keyword of network interfaces to list. keyword stands for a VM, and NICs of that VM are "#{keyword}-0", "#{keyword}-1" and so on.
    #
    # @return [Array] - Array of network interfaces, however, the network interface here will not contain details about public ip or load balancer.
    #
    # @See https://docs.microsoft.com/en-us/rest/api/network/list-network-interface-cards-within-a-resource-group
    #
    def list_network_interfaces_by_keyword(resource_group_name, keyword)
      network_interfaces = []
      network_interfaces_url = rest_api_url(REST_API_PROVIDER_NETWORK, REST_API_NETWORK_INTERFACES, resource_group_name: resource_group_name)
      results = get_resource_by_id(network_interfaces_url)
      unless results.nil? || results['value'].nil?
        results['value'].each do |network_interface_spec|
          network_interfaces.push(parse_network_interface(network_interface_spec, recursive: false)) if network_interface_spec['name'].include?(keyword)
        end
      end
      network_interfaces
    end

    # Delete a network interface
    # @param [String] resource_group_name - Name of resource group.
    # @param [String] name                - Name of network interface.
    #
    # @return [Boolean]
    #
    # @See https://docs.microsoft.com/en-us/rest/api/network/delete-a-network-interface-card
    #
    def delete_network_interface(resource_group_name, name)
      CPILogger.instance.logger.debug("delete_network_interface - trying to delete #{name} from resource group #{resource_group_name}")
      url = rest_api_url(REST_API_PROVIDER_NETWORK, REST_API_NETWORK_INTERFACES, resource_group_name: resource_group_name, name: name)
      http_delete(url)
    end

    # Network/Virtual Network

    # Get a virtual network's information
    # @param [String] resource_group_name - Name of resource group.
    # @param [String] vnet_name           - Name of network.
    #
    # @return [Hash]
    #
    # @See https://docs.microsoft.com/en-us/rest/api/network/virtualnetwork/get-information-about-a-virtual-network
    #
    def get_virtual_network_by_name(resource_group_name, vnet_name)
      url = rest_api_url(REST_API_PROVIDER_NETWORK, REST_API_VIRTUAL_NETWORKS, resource_group_name: resource_group_name, name: vnet_name)
      get_virtual_network(url)
    end

    # Get a virutal network's information
    # @param [String] url - URL of virtual network.
    #
    # @return [Hash]
    #
    # @See https://docs.microsoft.com/en-us/rest/api/network/virtualnetwork/get-information-about-a-virtual-network
    #
    def get_virtual_network(url)
      vnet = nil
      result = get_resource_by_id(url)
      unless result.nil?
        vnet = {}
        vnet[:id]   = result['id']
        vnet[:name] = result['name']
        vnet[:location] = result['location']

        properties = result['properties']
        vnet[:provisioning_state] = properties['provisioningState']
        vnet[:address_space] = properties['addressSpace']
        vnet[:subnets] = []
        properties['subnets'].each do |subnet|
          vnet[:subnets].push(parse_subnet(subnet))
        end
      end
      vnet
    end

    # Network/Subnet

    # Get a network subnet's information
    # @param [String] resource_group_name - Name of resource group.
    # @param [String] vnet_name           - Name of network.
    # @param [String] subnet_name         - Name of network subnet.
    #
    # @return [Hash]
    #
    # @See https://docs.microsoft.com/en-us/rest/api/network/create-or-update-a-subnet
    #
    def get_network_subnet_by_name(resource_group_name, vnet_name, subnet_name)
      url = rest_api_url(REST_API_PROVIDER_NETWORK, REST_API_VIRTUAL_NETWORKS, resource_group_name: resource_group_name, name: vnet_name, others: "subnets/#{subnet_name}")
      get_network_subnet(url)
    end

    # Get a network subnet's information
    # @param [String] url - URL of network subnet.
    #
    # @return [Hash]
    #
    # @See https://docs.microsoft.com/en-us/rest/api/network/get-information-about-a-subnet
    #
    def get_network_subnet(url)
      result = get_resource_by_id(url)
      parse_subnet(result)
    end

    # Network/Application Gateway

    # Get an application gateway's information
    # @param [String] name - Name of application gateway.
    #
    # @return [Hash]
    #
    # @See https://docs.microsoft.com/en-us/rest/api/application-gateway/applicationgateways/get
    #
    def get_application_gateway_by_name(name)
      url = rest_api_url(REST_API_PROVIDER_NETWORK, REST_API_APPLICATION_GATEWAYS, name: name)
      get_application_gateway(url)
    end

    # Get an application gateway's information
    # @param [String] url - URL of application gateway.
    #
    # @return [Hash]
    #
    # @See https://docs.microsoft.com/en-us/rest/api/application-gateway/applicationgateways/get
    #
    def get_application_gateway(url)
      application_gateway = nil
      result = get_resource_by_id(url)
      unless result.nil?
        application_gateway = {}
        application_gateway[:id] = result['id']
        application_gateway[:name] = result['name']
        application_gateway[:location] = result['location']
        application_gateway[:tags] = result['tags']

        properties = result['properties']
        backend = properties['backendAddressPools']
        application_gateway[:backend_address_pools] = []
        backend.each do |backend_ip|
          ip = {}
          ip[:id] = backend_ip['id']
          application_gateway[:backend_address_pools].push(ip)
        end
      end
      application_gateway
    end

    # Network/Network Security Group

    # Get a network security group's information
    # @param [String] resource_group_name - Name of resource group.
    # @param [String] name                - Name of network security group.
    #
    # @return [Hash]
    #
    # @See https://docs.microsoft.com/en-us/rest/api/network/get-information-about-a-network-security-group
    #
    def get_network_security_group_by_name(resource_group_name, name)
      url = rest_api_url(REST_API_PROVIDER_NETWORK, REST_API_NETWORK_SECURITY_GROUPS, resource_group_name: resource_group_name, name: name)
      get_network_security_group(url)
    end

    # Get a network security group's information
    # @param [String] url - URL of network security group.
    #
    # @return [Hash]
    #
    # @See https://docs.microsoft.com/en-us/rest/api/network/get-information-about-a-network-security-group
    #
    def get_network_security_group(url)
      nsg = nil
      result = get_resource_by_id(url)
      unless result.nil?
        nsg = {}
        nsg[:id]   = result['id']
        nsg[:name] = result['name']
        nsg[:location] = result['location']
        nsg[:tags] = result['tags']

        properties = result['properties']
        nsg[:provisioning_state] = properties['provisioningState']
      end
      nsg
    end

    # Network/Application Security Group

    # Get a application security group's information
    # @param [String] resource_group_name - Name of resource group.
    # @param [String] name                - Name of application security group.
    #
    # @return [Hash]
    #
    # @See https://docs.microsoft.com/en-us/rest/api/virtualnetwork/applicationsecuritygroups/get
    #
    def get_application_security_group_by_name(resource_group_name, name)
      url = rest_api_url(REST_API_PROVIDER_NETWORK, REST_API_APPLICATION_SECURITY_GROUPS, resource_group_name: resource_group_name, name: name)
      get_application_security_group(url)
    end

    # Get a application security group's information
    # @param [String] url - URL of application security group.
    #
    # @return [Hash]
    #
    # @See https://docs.microsoft.com/en-us/rest/api/virtualnetwork/applicationsecuritygroups/get
    #
    def get_application_security_group(url)
      asg = nil
      result = get_resource_by_id(url)
      unless result.nil?
        asg = {}
        asg[:id]   = result['id']
        asg[:name] = result['name']
        asg[:location] = result['location']
        asg[:tags] = result['tags']

        properties = result['properties']
        asg[:provisioning_state] = properties['provisioningState']
      end
      asg
    end

    # Storage/StorageAccounts

    # Create a storage account
    # @param [String] name     - Name of storage account.
    # @param [String] location - Location where the storage account will be created.
    # @param [String] sku      - SKU of storage account. In older versions, sku name was called accountType.
    #                            Options: Standard_LRS, Standard_ZRS, Standard_GRS, Standard_RAGRS or Premium_LRS.
    # @param [String] kind     - Kind of storage account.
    # @param [Hash]   tags     - Tags of storage account.
    #
    # @return [Boolean]
    #
    # @See https://github.com/Azure/azure-rest-api-specs/blob/master/specification/storage/resource-manager/Microsoft.Storage/stable/2017-10-01/storage.json
    #      https://github.com/Azure/azure-rest-api-specs/blob/master/specification/storage/resource-manager/Microsoft.Storage/stable/2016-01-01/storage.json
    #
    def create_storage_account(name, location, sku, kind, tags)
      url = rest_api_url(REST_API_PROVIDER_STORAGE, REST_API_STORAGE_ACCOUNTS, name: name)
      storage_account = {
        'location' => location,
        'sku' => {
          'name' => sku
        },
        'kind' => kind,
        'tags' => tags
      }

      uri = http_url(url)
      CPILogger.instance.logger.info("create_storage_account - trying to put '#{uri}'")

      request = Net::HTTP::Put.new(uri.request_uri)
      request_body = storage_account.to_json
      request.body = request_body
      request['Content-Length'] = request_body.size
      CPILogger.instance.logger.debug("create_storage_account - request body:\n#{redact_credentials_in_request_body(storage_account)}")

      retry_count = 0
      begin
        retry_after = 10
        response = http_get_response(uri, request, retry_after)
        if response.code.to_i == HTTP_CODE_OK
          return true
        elsif response.code.to_i != HTTP_CODE_ACCEPTED
          raise AzureError, "create_storage_account - Cannot create the storage account '#{name}'. http code: #{response.code}. Error message: #{response.body}"
        end

        uri = URI(response['Location'])
        api_version = get_api_version(@azure_config, AZURE_RESOURCE_PROVIDER_STORAGE)
        check_status_request = Net::HTTP::Get.new(uri.request_uri)
        check_status_request.add_field('x-ms-version', api_version)
        loop do
          retry_after = response['Retry-After'].to_i if response.key?('Retry-After')
          sleep(retry_after)
          CPILogger.instance.logger.debug("create_storage_account - Checking the status of the asynchronous operation using '#{uri}' after '#{retry_after}' seconds.")
          response = http_get_response(uri, check_status_request, retry_after)

          status_code = response.code.to_i
          if status_code == HTTP_CODE_OK
            # Need to check status in response body for asynchronous operation even if status_code is HTTP_CODE_OK.
            # Ignore exception if the body of the response is not JSON format
            result = nil
            ignore_exception { result = JSON(response.body) } unless response.body.nil? || response.body.empty?
            if !result.nil? && result['status'] == PROVISIONING_STATE_FAILED
              error = "create_storage_account - http code: #{response.code}\n"
              error += get_http_common_headers(response)
              error += "Error message: #{response.body}"
              if response.key?('Retry-After')
                retry_after = response['Retry-After'].to_i
                CPILogger.instance.logger.warn("create_storage_account - Fail for an AzureAsynInternalError. Will retry after #{retry_after} seconds.")
                sleep(retry_after)
                raise AzureAsynInternalError, error
              end
              raise AzureAsynchronousError.new(result['status']), error
            end
            return true
          elsif status_code != HTTP_CODE_ACCEPTED
            error = "create_storage_account - http code: #{response.code}. Error message: #{response.body}"
            CPILogger.instance.logger.error(error)
            raise AzureAsynchronousError.new, error
          end
        end
      rescue AzureAsynInternalError => e
        if retry_count < AZURE_MAX_RETRY_COUNT
          retry_count += 1
          retry
        end
        raise e
      end
    end

    # Check that account name is valid and is not already in use.
    # @param [String] name - Name of storage account.
    #
    # @return [Hash]
    #
    # @See https://github.com/Azure/azure-rest-api-specs/blob/master/specification/storage/resource-manager/Microsoft.Storage/stable/2017-10-01/storage.json
    #      https://github.com/Azure/azure-rest-api-specs/blob/master/specification/storage/resource-manager/Microsoft.Storage/stable/2016-01-01/storage.json
    #
    def check_storage_account_name_availability(name)
      url =  "/subscriptions/#{URI.escape(@azure_config.subscription_id)}"
      url += "/providers/#{REST_API_PROVIDER_STORAGE}"
      url += '/checkNameAvailability'
      storage_account = {
        'name' => name,
        'type' => "#{REST_API_PROVIDER_STORAGE}/#{REST_API_STORAGE_ACCOUNTS}"
      }
      result = http_post(url, storage_account)
      raise AzureError, "Cannot check the availability of the storage account name '#{name}'" unless result.is_a?(Hash)

      ret = {
        available: result['nameAvailable'],
        reason: result['reason'],
        message: result['message']
      }
      ret
    end

    # Get a storage account's information
    # @param [String] name - Name of storage account.
    #
    # @return [Hash]
    #
    # @See https://github.com/Azure/azure-rest-api-specs/blob/master/specification/storage/resource-manager/Microsoft.Storage/stable/2017-10-01/storage.json
    #      https://github.com/Azure/azure-rest-api-specs/blob/master/specification/storage/resource-manager/Microsoft.Storage/stable/2016-01-01/storage.json
    #
    def get_storage_account_by_name(name)
      url = rest_api_url(REST_API_PROVIDER_STORAGE, REST_API_STORAGE_ACCOUNTS, name: name)
      get_storage_account(url)
    end

    # Get a storage account's information
    # @param [String] url - URL of storage account.
    #
    # @return [Hash]
    #
    # @See https://github.com/Azure/azure-rest-api-specs/blob/master/specification/storage/resource-manager/Microsoft.Storage/stable/2017-10-01/storage.json
    #      https://github.com/Azure/azure-rest-api-specs/blob/master/specification/storage/resource-manager/Microsoft.Storage/stable/2016-01-01/storage.json
    #
    def get_storage_account(url)
      result = get_resource_by_id(url)
      parse_storage_account(result)
    end

    # Get access keys of a storage account
    # @param [String] name - Name of storage account.
    #
    # @return [Hash]
    #
    # @See https://github.com/Azure/azure-rest-api-specs/blob/master/specification/storage/resource-manager/Microsoft.Storage/stable/2017-10-01/storage.json
    #      https://github.com/Azure/azure-rest-api-specs/blob/master/specification/storage/resource-manager/Microsoft.Storage/stable/2016-01-01/storage.json
    #
    def get_storage_account_keys_by_name(name)
      result = nil
      begin
        url = rest_api_url(REST_API_PROVIDER_STORAGE, REST_API_STORAGE_ACCOUNTS, name: name, others: 'listKeys')
        result = http_post(url)
      rescue AzureNotFoundError => e
        result = nil
      end

      keys = []
      unless result.nil?
        result['keys'].each do |key|
          keys << key['value']
        end
      end
      keys
    end

    # List storage accounts within the default resource group
    #
    # @return [Array]
    #
    # @See https://github.com/Azure/azure-rest-api-specs/blob/master/specification/storage/resource-manager/Microsoft.Storage/stable/2017-10-01/storage.json
    #      https://github.com/Azure/azure-rest-api-specs/blob/master/specification/storage/resource-manager/Microsoft.Storage/stable/2016-01-01/storage.json
    #
    def list_storage_accounts
      storage_accounts = []
      url = rest_api_url(REST_API_PROVIDER_STORAGE, REST_API_STORAGE_ACCOUNTS)
      result = get_resource_by_id(url)
      unless result.nil?
        result['value'].each do |value|
          storage_account = parse_storage_account(value)
          storage_accounts << storage_account
        end
      end
      storage_accounts
    end

    # Set tags for a storage account
    # @param [String] name - Name of storage account.
    # @param [Hash] tags   - tags key/value pairs.
    #
    # @return [Boolean]
    #
    # @See https://github.com/Azure/azure-rest-api-specs/blob/master/specification/storage/resource-manager/Microsoft.Storage/stable/2017-10-01/storage.json
    #      https://github.com/Azure/azure-rest-api-specs/blob/master/specification/storage/resource-manager/Microsoft.Storage/stable/2016-01-01/storage.json
    #
    def update_tags_of_storage_account(name, tags)
      url = rest_api_url(REST_API_PROVIDER_STORAGE, REST_API_STORAGE_ACCOUNTS, name: name)
      request_body = {
        "tags": tags
      }
      http_patch(url, request_body)
    end

    private

    def _parse_name_from_id(id)
      ret = id.match('/subscriptions/([^/]*)/resourceGroups/([^/]*)/providers/([^/]*)/([^/]*)/([^/]*)(.*)')
      raise AzureError, "\"#{id}\" is not a valid URL." if ret.nil?

      result = {}
      result[:subscription_id]     = ret[1]
      result[:resource_group_name] = ret[2]
      result[:provider_name]       = ret[3]
      result[:resource_type]       = ret[4]
      result[:resource_name]       = ret[5]
      result
    end

    def parse_vm_size(result)
      vm_size = nil
      unless result.nil?
        vm_size = {}
        vm_size[:name]            = result['name']
        vm_size[:number_of_cores] = result['numberOfCores']
        vm_size[:memory_in_mb]    = result['memoryInMB']
      end
      vm_size
    end

    def parse_managed_disk(result)
      managed_disk = nil
      unless result.nil?
        managed_disk = {}
        managed_disk[:id]        = result['id']
        managed_disk[:name]      = result['name']
        managed_disk[:location]  = result['location']
        managed_disk[:tags]      = result['tags']
        managed_disk[:sku_name]  = result['sku']['name']
        managed_disk[:sku_tier]  = result['sku']['tier']
        managed_disk[:zone]      = result['zones'][0] unless result['zones'].nil?
        properties = result['properties']
        managed_disk[:provisioning_state] = properties['provisioningState']
        managed_disk[:disk_size]          = properties['diskSizeGB']
      end
      managed_disk
    end

    def parse_user_image(result)
      user_image = nil
      unless result.nil?
        user_image = {}
        user_image[:id]       = result['id']
        user_image[:name]     = result['name']
        user_image[:location] = result['location']
        user_image[:tags]     = result['tags']
        properties = result['properties']
        user_image[:provisioning_state] = properties['provisioningState']
      end
      user_image
    end

    def parse_platform_image(result)
      image = nil
      unless result.nil?
        image = {}
        image[:id]       = result['id']
        image[:name]     = result['name']
        image[:location] = result['location']
      end
      image
    end

    def parse_network_interface(result, recursive: true)
      interface = nil
      unless result.nil?
        interface = {}
        interface[:id] = result['id']
        interface[:name] = result['name']
        interface[:location] = result['location']
        interface[:tags] = result['tags']

        properties = result['properties']
        interface[:provisioning_state] = properties['provisioningState']

        interface[:enable_ip_forwarding] = properties['enableIPForwarding'] unless properties['enableIPForwarding'].nil?

        interface[:enable_accelerated_networking] = properties['enableAcceleratedNetworking'] unless properties['enableAcceleratedNetworking'].nil?

        unless properties['networkSecurityGroup'].nil?
          interface[:network_security_group] = if recursive
                                                 get_network_security_group(properties['networkSecurityGroup']['id'])
                                               else
                                                 { id: properties['networkSecurityGroup']['id'] }
                                               end
        end

        unless properties['dnsSettings']['dnsServers'].nil?
          interface[:dns_settings] = []
          properties['dnsSettings']['dnsServers'].each { |dns| interface[:dns_settings].push(dns) }
        end

        ip_configuration = properties['ipConfigurations'][0]
        interface[:ip_configuration_id] = ip_configuration['id']

        ip_configuration_properties = ip_configuration['properties']
        interface[:private_ip] = ip_configuration_properties['privateIPAddress']
        interface[:private_ip_allocation_method] = ip_configuration_properties['privateIPAllocationMethod']
        unless ip_configuration_properties['publicIPAddress'].nil?
          interface[:public_ip] = if recursive
                                    get_public_ip(ip_configuration_properties['publicIPAddress']['id'])
                                  else
                                    { id: ip_configuration_properties['publicIPAddress']['id'] }
                                  end
        end
        unless ip_configuration_properties['loadBalancerBackendAddressPools'].nil?
          if recursive
            names = _parse_name_from_id(ip_configuration_properties['loadBalancerBackendAddressPools'][0]['id'])
            interface[:load_balancer] = get_load_balancer_by_name(names[:resource_group_name], names[:resource_name])
          else
            interface[:load_balancer] = { id: ip_configuration_properties['loadBalancerBackendAddressPools'][0]['id'] }
          end
        end
        unless ip_configuration_properties['applicationGatewayBackendAddressPools'].nil?
          if recursive
            names = _parse_name_from_id(ip_configuration_properties['applicationGatewayBackendAddressPools'][0]['id'])
            interface[:application_gateway] = get_application_gateway_by_name(names[:resource_name])
          else
            interface[:application_gateway] = { id: ip_configuration_properties['applicationGatewayBackendAddressPools'][0]['id'] }
          end
        end
        unless ip_configuration_properties['applicationSecurityGroups'].nil?
          asgs_properties = ip_configuration_properties['applicationSecurityGroups']
          asgs = []
          asgs_properties.each do |asg_property|
            if recursive
              asgs.push(get_application_security_group(asg_property['id']))
            else
              asgs.push(id: asg_property['id'])
            end
          end
          interface[:application_security_groups] = asgs
        end
      end
      interface
    end

    def parse_subnet(result)
      subnet = nil
      unless result.nil?
        subnet = {}
        subnet[:id]   = result['id']
        subnet[:name] = result['name']

        properties = result['properties']
        subnet[:provisioning_state] = properties['provisioningState']
        subnet[:address_prefix]     = properties['addressPrefix']
      end
      subnet
    end

    def parse_public_ip(result)
      ip_address = nil
      unless result.nil?
        ip_address = {}
        ip_address[:id]       = result['id']
        ip_address[:name]     = result['name']
        ip_address[:location] = result['location']
        ip_address[:tags]     = result['tags']

        ip_address[:zone] = result['zones'][0] unless result['zones'].nil?

        properties = result['properties']
        ip_address[:resource_guid]               = properties['resourceGuid']
        ip_address[:provisioning_state]          = properties['provisioningState']
        ip_address[:ip_address]                  = properties['ipAddress']
        ip_address[:public_ip_allocation_method] = properties['publicIPAllocationMethod']
        ip_address[:public_ip_address_version]   = properties['publicIPAddressVersion']
        ip_address[:idle_timeout_in_minutes]     = properties['idleTimeoutInMinutes']
        ip_address[:ip_configuration_id]         = properties['ipConfigurations']['id'] unless properties['ipConfigurations'].nil?
        unless properties['dnsSettings'].nil?
          ip_address[:domain_name_label] = properties['dnsSettings']['domainNameLabel']
          ip_address[:fqdn]              = properties['dnsSettings']['fqdn']
          ip_address[:reverse_fqdn]      = properties['dnsSettings']['reverseFqdn']
        end
      end
      ip_address
    end

    def parse_storage_account(result)
      storage_account = nil
      unless result.nil?
        storage_account = {}
        storage_account[:id]       = result['id']
        storage_account[:name]     = result['name']
        storage_account[:location] = result['location']
        storage_account[:sku_name] = result['sku']['name']
        storage_account[:sku_tier] = result['sku']['tier']
        storage_account[:kind]     = result['kind']
        storage_account[:tags]     = result['tags']
        properties = result['properties']
        storage_account[:provisioning_state] = properties['provisioningState']
        storage_account[:storage_blob_host]  = properties['primaryEndpoints']['blob']
        storage_account[:storage_table_host] = properties['primaryEndpoints']['table'] if properties['primaryEndpoints'].key?('table')
      end
      storage_account
    end

    def filter_credential_in_logs(uri)
      return true if !is_debug_mode(@azure_config) && uri.request_uri.include?('/listKeys')

      false
    end

    def redact_credentials(keys, hash)
      Hash[hash.map { |k, v| [k, v.is_a?(Hash) ? redact_credentials(keys, v) : (keys.include?(k) ? '<redacted>' : v)] }]
    end

    def redact_credentials_in_request_body(body)
      is_debug_mode(@azure_config) ? body.to_json : redact_credentials(CREDENTIAL_KEYWORD_LIST, body).to_json
    end

    def redact_credentials_in_response_body(body)
      is_debug_mode(@azure_config) ? body : redact_credentials(CREDENTIAL_KEYWORD_LIST, JSON.parse(body)).to_json
    rescue StandardError => e
      body
    end

    def http(uri, use_ssl = true)
      http = Net::HTTP.new(uri.host, uri.port)
      http.use_ssl = true && use_ssl
      # TODO: set the min_version instead after we upgraded to ruby 2.5.
      http.ssl_version = :TLSv1_2
      if @azure_config.environment == ENVIRONMENT_AZURESTACK
        # The CA cert is only specified for the requests to AzureStack domain. If specified for other domains, the request will fail.
        http.ca_file = get_ca_cert_path if uri.host.include?(@azure_config.azure_stack.domain)
      end
      # The default value for read_timeout is 60 seconds.
      # The default value for open_timeout is nil before ruby 2.3.0 so set it to 60 seconds here.
      http.open_timeout = 60
      http.set_debug_output($stdout) if is_debug_mode(@azure_config)
      http
    end

    def get_token(force_refresh = false)
      if @token.nil? || (Time.at(@token['expires_on'].to_i) - Time.new) <= 0 || force_refresh
<<<<<<< HEAD
        CPILogger.instance.logger.info('get_token - trying to get/refresh Azure authentication token')
        use_msi = @azure_config.enable_managed_service_identity
        use_ssl = !use_msi
        request, uri = use_msi ? request_from_managed_service_identity_endpoint : request_from_azure_active_directory_endpoint
        retryable_error_codes = use_msi ? AZURE_MSI_TOKEN_RETRYABLE_ERROR_CODES : AZURE_AD_TOKEN_RETRYABLE_ERROR_CODES
=======
        @logger.info('get_token - trying to get/refresh Azure authentication token')
        use_managed_identity = @azure_config.managed_identity_enabled?
        use_ssl = !use_managed_identity
        request, uri = use_managed_identity ? request_from_managed_identity_endpoint : request_from_azure_active_directory_endpoint
        retryable_error_codes = use_managed_identity ? AZURE_MANAGED_IDENTITY_TOKEN_RETRYABLE_ERROR_CODES : AZURE_AD_TOKEN_RETRYABLE_ERROR_CODES
>>>>>>> fe5c4a09
        retry_count = 0
        max_retry_count = 5
        delay = 0
        max_delay = 60
        while retry_count < max_retry_count
          response = http_get_response_with_network_retry(http(uri, use_ssl), request)
          message = get_http_common_headers(response)
          CPILogger.instance.logger.debug("get_token - #{retry_count}: #{message}")
          status_code = response.code.to_i
          break unless retryable_error_codes.include?(status_code)

          retry_count += 1
          if retry_count >= max_retry_count
            cloud_error("get_token - Failed to get token after #{retry_count} retries")
          else
            # perform exponential backoff with a cap.
            # must increment retry_count before calculating delay.
            # the base value of 2 is the "delta backoff" as specified in the guidance doc.
            delay += 2**retry_count
            delay = max_delay if delay > max_delay
            CPILogger.instance.logger.debug("get_token - sleep #{delay} seconds before retrying")
            sleep(delay)
          end
        end

        if status_code == HTTP_CODE_OK
          @token = JSON(response.body)
        elsif status_code == HTTP_CODE_UNAUTHORIZED
          raise AzureError, "get_token - http code: #{status_code}. Azure authentication failed: Invalid tenant_id, client_id or client_secret/certificate. Error message: #{response.body}"
        elsif status_code == HTTP_CODE_BAD_REQUEST
          raise AzureError, "get_token - http code: #{status_code}. Azure authentication failed: Bad request. Please assure no typo in values of tenant_id, client_id or client_secret/certificate. Error message: #{response.body}"
        else
          raise AzureError, "get_token - http code: #{status_code}. Error message: #{response.body}"
        end
      end
      @token['access_token']
    end

    # https://docs.microsoft.com/en-us/azure/active-directory/develop/active-directory-protocols-oauth-service-to-service
    def request_from_azure_active_directory_endpoint
      CPILogger.instance.logger.debug('Getting token from Azure Active Directory Endpoint')
      endpoint, api_version = get_azure_authentication_endpoint_and_api_version(@azure_config)
      uri = URI(endpoint)
      params = {
        'api-version' => api_version
      }
      uri.query = URI.encode_www_form(params)
      CPILogger.instance.logger.debug("authentication_endpoint: #{uri}")

      request = Net::HTTP::Post.new(uri.request_uri)
      request['Content-Type'] = 'application/x-www-form-urlencoded'
      request = merge_http_common_headers(request)
      CPILogger.instance.logger.debug('request.header:')
      request.each_header { |k, v| CPILogger.instance.logger.debug("\t#{k} = #{v}") }

      client_id = @azure_config.client_id
      request_body = {
        'grant_type' => 'client_credentials',
        'client_id' => client_id,
        'resource' => get_token_resource(@azure_config),
        'scope' => 'user_impersonation'
      }
      if !@azure_config.client_secret.nil?
        request_body['client_secret'] = @azure_config.client_secret
      else
        request_body['client_assertion_type'] = 'urn:ietf:params:oauth:client-assertion-type:jwt-bearer'
        request_body['client_assertion']      = get_jwt_assertion(endpoint, client_id)
      end
      request.body = URI.encode_www_form(request_body)
      CPILogger.instance.logger.debug("request body:\n#{redact_credentials_in_request_body(request_body)}")

      [request, uri]
    end

<<<<<<< HEAD
    # https://docs.microsoft.com/en-us/azure/active-directory/managed-service-identity/how-to-use-vm-token#get-a-token-using-http
    def request_from_managed_service_identity_endpoint
      CPILogger.instance.logger.debug('Getting token from Azure VM Managed Service Identity')
      endpoint, api_version = get_msi_endpoint_and_version
=======
    # https://docs.microsoft.com/en-us/azure/active-directory/managed-identities-azure-resources/how-to-use-vm-token#get-a-token-using-http
    def request_from_managed_identity_endpoint
      @logger.debug('Getting token from Azure VM Managed Service Identity')
      endpoint, api_version = get_managed_identity_endpoint_and_version
>>>>>>> fe5c4a09
      uri = URI(endpoint)
      params = {
        'resource' => get_token_resource(@azure_config),
        'api-version' => api_version
      }
      uri.query = URI.encode_www_form(params)
      CPILogger.instance.logger.debug("authentication_endpoint: #{uri}")

      request = Net::HTTP::Get.new(uri.request_uri)
      request['Metadata'] = true
      request = merge_http_common_headers(request)
      CPILogger.instance.logger.debug('request.header:')
      request.each_header { |k, v| CPILogger.instance.logger.debug("\t#{k} = #{v}") }

      [request, uri]
    end

    def http_url(url, params = {})
      unless params.key?('api-version')
        resource_provider = nil
        resource_provider = if url.include?(REST_API_PROVIDER_COMPUTE)
                              AZURE_RESOURCE_PROVIDER_COMPUTE
                            elsif url.include?(REST_API_PROVIDER_NETWORK)
                              AZURE_RESOURCE_PROVIDER_NETWORK
                            elsif url.include?(REST_API_PROVIDER_STORAGE)
                              AZURE_RESOURCE_PROVIDER_STORAGE
                            else
                              AZURE_RESOURCE_PROVIDER_GROUP
                            end
        params['api-version'] = get_api_version(@azure_config, resource_provider)
      end
      uri = URI.join(get_arm_endpoint(@azure_config), url)
      uri.query = URI.encode_www_form(params)
      uri
    end

    def http_get_response(uri, request, retry_after)
      response = nil
      refresh_token = false
      retry_count = 0

      while retry_count < AZURE_MAX_RETRY_COUNT
        request['Content-Type']  = 'application/json'
        request['Authorization'] = 'Bearer ' + get_token(refresh_token)
        request = merge_http_common_headers(request)
        CPILogger.instance.logger.debug("http_get_response - #{retry_count}: #{request.method}, x-ms-client-request-id: #{request['x-ms-client-request-id']}, URI: #{uri}")
        response = http_get_response_with_network_retry(http(uri), request)

        status_code = response.code.to_i
        response_body = response.body
        message = "http_get_response - #{status_code}\n"
        message += get_http_common_headers(response)
        message += if filter_credential_in_logs(uri)
                     'response.body cannot be logged because it may contain credentials.'
                   else
                     "response.body: #{redact_credentials_in_response_body(response_body)}"
                   end
        CPILogger.instance.logger.debug(message)

        if status_code == HTTP_CODE_UNAUTHORIZED
          message = "http_get_response - Azure authentication failed: Token is invalid. Error message: #{response_body}"
          if refresh_token
            cloud_error(message)
          else
            CPILogger.instance.logger.debug(message)
            refresh_token = true
            next
          end
        end

        break unless AZURE_GENERAL_RETRYABLE_ERROR_CODES.include?(status_code)

        retry_count += 1
        if retry_count >= AZURE_MAX_RETRY_COUNT
          message += "http_get_response - Failed to get http response after #{AZURE_MAX_RETRY_COUNT} times.\n"
          cloud_error(message)
        else
          retry_after = response['Retry-After'].to_i if response.key?('Retry-After')
          message += "http_get_response - Will retry after #{retry_after} seconds"
          CPILogger.instance.logger.debug(message)
          sleep(retry_after)
          refresh_token = false
        end
      end

      response
    end

    # Retry for the network errors
    def http_get_response_with_network_retry(http_handler, request)
      retry_count = 0
      retry_after = 5
      error_msg_format = 'http_get_response_with_network_retry - %{retry_count}: Will retry after %{retry_after} seconds due to an error %{error}'
      begin
        response = http_handler.request(request)
      rescue Net::OpenTimeout, Net::ReadTimeout, Errno::ECONNRESET, EOFError => e
        if retry_count < AZURE_MAX_RETRY_COUNT
          retry_count += 1
          CPILogger.instance.logger.warn(format(error_msg_format, retry_count: retry_count, retry_after: retry_after, error: e.class.name))
          sleep(retry_after)
          retry
        end
        raise e
      rescue OpenSSL::SSL::SSLError, OpenSSL::X509::StoreError => e
        if retry_count < AZURE_MAX_RETRY_COUNT && e.inspect.include?(ERROR_OPENSSL_RESET)
          retry_count += 1
          CPILogger.instance.logger.warn(format(error_msg_format, retry_count: retry_count, retry_after: retry_after, error: e.class.name))
          sleep(retry_after)
          retry
        end
        raise e
      rescue StandardError => e
        # Below error message depends on require "resolv-replace.rb" in lib/cloud/azure.rb
        if retry_count < AZURE_MAX_RETRY_COUNT
          if e.inspect.include?(ERROR_SOCKET_UNKNOWN_HOSTNAME)
            retry_count += 1
            CPILogger.instance.logger.warn(format(error_msg_format, retry_count: retry_count, retry_after: retry_after, error: 'DNS resolve error'))
            sleep(retry_after)
            retry
          elsif e.inspect.include?(ERROR_CONNECTION_REFUSED)
            retry_count += 1
            CPILogger.instance.logger.warn(format(error_msg_format, retry_count: retry_count, retry_after: retry_after, error: 'connection refused error'))
            sleep(retry_after)
            retry
          end
        end
        raise e
      end
    end

    def check_completion(response, options)
      operation_status_link = response['azure-asyncoperation']
      CPILogger.instance.logger.debug("check_completion - checking the status of the asynchronous operation using '#{operation_status_link}'")
      if options[:return_code].include?(response.code.to_i)
        if operation_status_link.nil?
          result = true
          ignore_exception { result = JSON(response.body) } unless response.body.nil? || response.body.empty?
          return result
        end
      elsif !options[:success_code].include?(response.code.to_i)
        error = "#{options[:operation]} - http code: #{response.code}\n"
        error += get_http_common_headers(response)
        error += "Error message: #{response.body}"
        raise AzureConflictError, error if response.code.to_i == HTTP_CODE_CONFLICT

        raise AzureNotFoundError, error if response.code.to_i == HTTP_CODE_NOT_FOUND

        raise AzureError, error
      end
      retry_after = options[:retry_after]
      operation_status_link.gsub!(' ', '%20')
      uri = URI(operation_status_link)
      params = {}
      params['api-version'] = options[:api_version]
      request = Net::HTTP::Get.new(uri.request_uri)
      uri.query = URI.encode_www_form(params)
      request.add_field('x-ms-version', options[:api_version])
      loop do
        retry_after = response['Retry-After'].to_i if response.key?('Retry-After')
        sleep(retry_after)

        CPILogger.instance.logger.debug("check_completion - trying to get the status of asynchronous operation: #{uri}")
        response = http_get_response(uri, request, retry_after)
        status_code = response.code.to_i
        raise AzureAsynchronousError.new, "check_completion - http code: #{response.code}. Error message: #{response.body}" if status_code != HTTP_CODE_OK && status_code != HTTP_CODE_ACCEPTED

        raise AzureAsynchronousError.new, 'The body of the asynchronous response is empty' if response.body.nil?

        result = JSON(response.body)
        raise AzureAsynchronousError.new, "The body of the asynchronous response does not contain 'status'. Response: #{response.body}" if result['status'].nil?

        status = result['status']
        if status == PROVISIONING_STATE_SUCCEEDED
          return true
        elsif status == PROVISIONING_STATE_INPROGRESS
          CPILogger.instance.logger.debug('check_completion - InProgress...')
        else
          error = "check_completion - http code: #{response.code}\n"
          error += get_http_common_headers(response)
          error += "Error message: #{response.body}"

          if status == PROVISIONING_STATE_FAILED && status_code == HTTP_CODE_OK && response.key?('Retry-After')
            retry_after = response['Retry-After'].to_i
            CPILogger.instance.logger.warn("check_completion - #{options[:operation]} fails for an AzureAsynInternalError. Will retry after #{retry_after} seconds.")
            sleep(retry_after)
            raise AzureAsynInternalError, error
          end

          raise AzureAsynchronousError.new(status), error
        end
      end
    end

    def http_get(url, params = {}, retry_after = 5)
      uri = http_url(url, params)
      CPILogger.instance.logger.info("http_get - trying to get #{uri}")
      request = Net::HTTP::Get.new(uri.request_uri)
      response = http_get_response(uri, request, retry_after)
      status_code = response.code.to_i
      if status_code != HTTP_CODE_OK
        error = "http_get - http code: #{response.code}. Error message: #{response.body}"
        if [HTTP_CODE_NO_CONTENT, HTTP_CODE_NOT_FOUND].include? status_code
          raise AzureNotFoundError, error
        else
          raise AzureError, error
        end
      end

      result = nil
      result = JSON(response.body) unless response.body.nil?
    end

    def http_put(url, body = nil, params = {}, retry_after = 5)
      uri = http_url(url, params)
      retry_count = 0

      begin
        CPILogger.instance.logger.info("http_put - #{retry_count}: trying to put #{uri}")
        request = Net::HTTP::Put.new(uri.request_uri)
        unless body.nil?
          request_body = body.to_json
          request.body = request_body
          request['Content-Length'] = request_body.size
          CPILogger.instance.logger.debug("http_put - request body:\n#{redact_credentials_in_request_body(body)}")
        end

        response = http_get_response(uri, request, retry_after)
        options = {
          operation: 'http_put',
          return_code: [HTTP_CODE_OK, HTTP_CODE_CREATED],
          success_code: [HTTP_CODE_CREATED, HTTP_CODE_ACCEPTED],
          api_version: params['api-version'],
          retry_after: retry_after
        }
        check_completion(response, options)
      rescue AzureAsynInternalError => e
        if retry_count < AZURE_MAX_RETRY_COUNT
          retry_count += 1
          retry
        end
        raise e
      end
    end

    def http_patch(url, body = nil, params = {}, retry_after = 5)
      uri = http_url(url, params)
      retry_count = 0

      begin
        CPILogger.instance.logger.info("http_patch - #{retry_count}: trying to patch #{uri}")

        request = Net::HTTP::Patch.new(uri.request_uri)
        unless body.nil?
          request_body = body.to_json
          request.body = request_body
          request['Content-Length'] = request_body.size
          CPILogger.instance.logger.debug("http_patch - request body:\n#{redact_credentials_in_request_body(body)}")
        end

        response = http_get_response(uri, request, retry_after)
        options = {
          operation: 'http_patch',
          return_code: [HTTP_CODE_OK],
          success_code: [HTTP_CODE_ACCEPTED],
          api_version: params['api-version'],
          retry_after: retry_after
        }
        check_completion(response, options)
      rescue AzureAsynInternalError => e
        if retry_count < AZURE_MAX_RETRY_COUNT
          retry_count += 1
          retry
        end
        raise e
      end
    end

    def http_delete(url, params = {}, retry_after = 5)
      uri = http_url(url, params)
      retry_count = 0

      begin
        CPILogger.instance.logger.info("http_delete - #{retry_count}: trying to delete #{uri}")

        request = Net::HTTP::Delete.new(uri.request_uri)
        response = http_get_response(uri, request, retry_after)
        options = {
          operation: 'http_delete',
          return_code: [HTTP_CODE_OK, HTTP_CODE_NO_CONTENT],
          success_code: [HTTP_CODE_ACCEPTED],
          api_version: params['api-version'],
          retry_after: retry_after
        }
        check_completion(response, options)
      rescue AzureAsynInternalError => e
        if retry_count < AZURE_MAX_RETRY_COUNT
          retry_count += 1
          retry
        end
        raise e
      end
    end

    def http_post(url, body = nil, params = {}, retry_after = 5)
      uri = http_url(url, params)
      retry_count = 0

      begin
        CPILogger.instance.logger.info("http_post - #{retry_count}: trying to post #{uri}")
        request = Net::HTTP::Post.new(uri.request_uri)
        request['Content-Length'] = 0
        unless body.nil?
          request_body = body.to_json
          request.body = request_body
          request['Content-Length'] = request_body.size
          CPILogger.instance.logger.debug("http_put - request body:\n#{redact_credentials_in_request_body(body)}")
        end
        response = http_get_response(uri, request, retry_after)
        options = {
          operation: 'http_post',
          return_code: [HTTP_CODE_OK],
          success_code: [HTTP_CODE_ACCEPTED],
          api_version: params['api-version'],
          retry_after: retry_after
        }
        check_completion(response, options)
      rescue AzureAsynInternalError => e
        if retry_count < AZURE_MAX_RETRY_COUNT
          retry_count += 1
          retry
        end
        raise e
      end
    end

    def merge_http_common_headers(request)
      user_agents = ["#{USER_AGENT_FOR_REST}/#{Bosh::AzureCloud::VERSION}"]
      user_agents.push("pid-#{@azure_config.isv_tracking_guid}")
      request['User-Agent'] = user_agents.join(' ')
      # https://msdn.microsoft.com/en-us/library/mt766820.aspx
      # Caller-specified request ID, in the form of a GUID with no decoration such as curly braces.
      # If specified, this will be included in response information as a way to map the request.
      request['x-ms-client-request-id'] = SecureRandom.uuid
      # Indicates if a client-request-id should be returned in the response.
      request['x-ms-return-client-request-id'] = true
      request
    end

    def get_http_common_headers(response)
      message = "x-ms-client-request-id: #{response['x-ms-client-request-id']}\n"
      message += "x-ms-request-id: #{response['x-ms-request-id']}\n"
      message += "x-ms-correlation-request-id: #{response['x-ms-correlation-request-id']}\n"
      message += "x-ms-routing-request-id: #{response['x-ms-routing-request-id']}\n"
      message
    end

    # Sometimes Azure returns VM information with a node 'resources' which contains all extensions' information.
    # Azure will retrun 'InvalidRequestContent' if CPI does not delete the node 'resources'.
    def remove_resources_from_vm(vm)
      vm.delete('resources')
      vm
    end
  end
end<|MERGE_RESOLUTION|>--- conflicted
+++ resolved
@@ -2131,19 +2131,11 @@
 
     def get_token(force_refresh = false)
       if @token.nil? || (Time.at(@token['expires_on'].to_i) - Time.new) <= 0 || force_refresh
-<<<<<<< HEAD
         CPILogger.instance.logger.info('get_token - trying to get/refresh Azure authentication token')
-        use_msi = @azure_config.enable_managed_service_identity
-        use_ssl = !use_msi
-        request, uri = use_msi ? request_from_managed_service_identity_endpoint : request_from_azure_active_directory_endpoint
-        retryable_error_codes = use_msi ? AZURE_MSI_TOKEN_RETRYABLE_ERROR_CODES : AZURE_AD_TOKEN_RETRYABLE_ERROR_CODES
-=======
-        @logger.info('get_token - trying to get/refresh Azure authentication token')
         use_managed_identity = @azure_config.managed_identity_enabled?
         use_ssl = !use_managed_identity
         request, uri = use_managed_identity ? request_from_managed_identity_endpoint : request_from_azure_active_directory_endpoint
         retryable_error_codes = use_managed_identity ? AZURE_MANAGED_IDENTITY_TOKEN_RETRYABLE_ERROR_CODES : AZURE_AD_TOKEN_RETRYABLE_ERROR_CODES
->>>>>>> fe5c4a09
         retry_count = 0
         max_retry_count = 5
         delay = 0
@@ -2218,17 +2210,10 @@
       [request, uri]
     end
 
-<<<<<<< HEAD
-    # https://docs.microsoft.com/en-us/azure/active-directory/managed-service-identity/how-to-use-vm-token#get-a-token-using-http
-    def request_from_managed_service_identity_endpoint
-      CPILogger.instance.logger.debug('Getting token from Azure VM Managed Service Identity')
-      endpoint, api_version = get_msi_endpoint_and_version
-=======
     # https://docs.microsoft.com/en-us/azure/active-directory/managed-identities-azure-resources/how-to-use-vm-token#get-a-token-using-http
     def request_from_managed_identity_endpoint
-      @logger.debug('Getting token from Azure VM Managed Service Identity')
+      CPILogger.instance.logger.debug('Getting token from Azure VM Managed Service Identity')
       endpoint, api_version = get_managed_identity_endpoint_and_version
->>>>>>> fe5c4a09
       uri = URI(endpoint)
       params = {
         'resource' => get_token_resource(@azure_config),
