--- conflicted
+++ resolved
@@ -13,15 +13,12 @@
     attr_reader :application_gateway
     attr_reader :managed_identity
     attr_reader :security_group
-<<<<<<< HEAD
     attr_reader :vmss
-=======
     attr_reader :application_security_groups
     attr_reader :assign_dynamic_public_ip, :ip_forwarding, :accelerated_networking
     attr_reader :storage_account_name, :storage_account_type, :storage_account_kind, :storage_account_max_disk_number
     attr_reader :resource_group_name
     attr_reader :tags
->>>>>>> fe5c4a09
 
     # Below defines are for test purpose
     attr_writer :availability_zone
@@ -52,12 +49,10 @@
         ephemeral_disk_hash['type']
       )
 
-<<<<<<< HEAD
       vmss_hash = vm_properties.fetch('vmss', {})
       @vmss = Bosh::AzureCloud::VMSSConfig.new(vmss_hash['name'], vmss_hash['availability_zones'])
 
       @location = global_azure_config.location
-=======
       @caching = vm_properties.fetch('caching', 'ReadWrite')
 
       @availability_zone = vm_properties['availability_zone']
@@ -89,7 +84,6 @@
 
       @resource_group_name = vm_properties.fetch('resource_group_name', global_azure_config.resource_group_name)
       @tags = vm_properties.fetch('tags', {})
->>>>>>> fe5c4a09
     end
 
     private
