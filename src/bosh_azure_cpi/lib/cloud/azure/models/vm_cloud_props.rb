# frozen_string_literal: true

module Bosh::AzureCloud
  class VMCloudProps
    include Helpers
    attr_reader :resource_group_name, :instance_type
    attr_reader :storage_account_type, :storage_account_kind, :storage_account_max_disk_number, :storage_account_name
    attr_reader :availability_zone
    attr_reader :availability_set
    attr_reader :tags
    attr_reader :caching
    attr_reader :root_disk, :ephemeral_disk
<<<<<<< HEAD
    attr_reader :ip_forwarding, :accelerated_networking, :assign_dynamic_public_ip, :load_balancer, :application_gateway
    attr_reader :application_security_groups, :security_group
    attr_reader :platform_update_domain_count, :platform_fault_domain_count
    attr_reader :vmss
=======
    attr_reader :ip_forwarding, :accelerated_networking, :assign_dynamic_public_ip, :application_gateway
    attr_reader :load_balancer
    attr_reader :application_security_groups
    attr_reader :security_group
>>>>>>> cdc2cc98

    attr_writer :availability_zone
    attr_writer :availability_set
    attr_writer :assign_dynamic_public_ip

    AVAILABILITY_SET_KEY = 'availability_set'
    LOAD_BALANCER_KEY = 'load_balancer'
    RESOURCE_GROUP_NAME_KEY = 'resource_group_name'
    NAME_KEY = 'name'

    def initialize(vm_properties, global_azure_config)
      @vm_properties = vm_properties.dup

      @instance_type = vm_properties['instance_type']
      @resource_group_name = vm_properties.fetch('resource_group_name', global_azure_config.resource_group_name)
      @storage_account_type = vm_properties['storage_account_type']
      @availability_zone = vm_properties['availability_zone']
      @availability_set = _parse_availability_set_config(vm_properties, global_azure_config)
      @storage_account_name = vm_properties['storage_account_name']
      @storage_account_max_disk_number = vm_properties.fetch('storage_account_max_disk_number', 30)
      @storage_account_kind = vm_properties.fetch('storage_account_kind', STORAGE_ACCOUNT_KIND_GENERAL_PURPOSE_V1)
      @tags = vm_properties.fetch('tags', {})
      @caching = vm_properties.fetch('caching', 'ReadWrite')

      @ip_forwarding = vm_properties['ip_forwarding']
      @accelerated_networking = vm_properties['accelerated_networking']
      @assign_dynamic_public_ip = vm_properties['assign_dynamic_public_ip']

      @load_balancer = _parse_load_balancer_config(vm_properties, global_azure_config)

      @application_gateway = vm_properties['application_gateway']

      @application_security_groups = vm_properties['application_security_groups']
      @security_group = Bosh::AzureCloud::SecurityGroup.parse_security_group(vm_properties['security_group'])

      root_disk_hash = vm_properties.fetch('root_disk', {})
      ephemeral_disk_hash = vm_properties.fetch('ephemeral_disk', {})
      @root_disk = Bosh::AzureCloud::RootDisk.new(root_disk_hash['size'], root_disk_hash['type'])
      @ephemeral_disk = Bosh::AzureCloud::EphemeralDisk.new(
        ephemeral_disk_hash['use_root_disk'].nil? ? false : ephemeral_disk_hash['use_root_disk'],
        ephemeral_disk_hash['size'],
        ephemeral_disk_hash['type']
      )
    end

    private

    # In AzureStack, availability sets can only be configured with 1 update domain.
    # In Azure, the max update domain count of a managed/unmanaged availability set is 5.
    def _default_update_domain_count(global_azure_config)
      global_azure_config.environment == ENVIRONMENT_AZURESTACK ? 1 : 5
    end

    # In AzureStack, availability sets can only be configured with 1 fault domain and 1 update domain.
    # In Azure, the max fault domain count of an unmanaged availability set is 3;
    #           the max fault domain count of a managed availability set is 2 in some regions.
    #           When all regions support 3 fault domains, the default value should be changed to 3.
    def _default_fault_domain_count(global_azure_config)
      if global_azure_config.environment == ENVIRONMENT_AZURESTACK
        1
      else
        global_azure_config.use_managed_disks ? 2 : 3
      end
    end

    def _parse_load_balancer_config(vm_properties, global_azure_config)
      if vm_properties[LOAD_BALANCER_KEY].is_a?(Hash)
        resource_group_name = vm_properties[LOAD_BALANCER_KEY][RESOURCE_GROUP_NAME_KEY] || global_azure_config.resource_group_name
        Bosh::AzureCloud::LoadBalancerConfig.new(
          resource_group_name,
          vm_properties[LOAD_BALANCER_KEY][NAME_KEY]
        )
      else
        Bosh::AzureCloud::LoadBalancerConfig.new(
          global_azure_config.resource_group_name,
          vm_properties[LOAD_BALANCER_KEY]
        )
      end
    end

<<<<<<< HEAD
      @platform_update_domain_count = vm_properties['platform_update_domain_count'] || default_update_domain_count(global_azure_config)
      @platform_fault_domain_count = vm_properties['platform_fault_domain_count'] || default_fault_domain_count(global_azure_config)

      vmss_hash = vm_properties.fetch('vmss', {})
      @vmss = Bosh::AzureCloud::VMSSConfig.new(vmss_hash['name'], vmss_hash['availability_zones'])
    end

    def to_s
      @vm_properties.to_s
=======
    def _parse_availability_set_config(vm_properties, global_azure_config)
      if vm_properties[AVAILABILITY_SET_KEY].is_a?(Hash)
        platform_update_domain_count = vm_properties[AVAILABILITY_SET_KEY]['platform_update_domain_count'] || _default_update_domain_count(global_azure_config)
        platform_fault_domain_count = vm_properties[AVAILABILITY_SET_KEY]['platform_fault_domain_count'] || _default_fault_domain_count(global_azure_config)
        Bosh::AzureCloud::AvailabilitySetConfig.new(
          vm_properties[AVAILABILITY_SET_KEY][NAME_KEY],
          platform_update_domain_count,
          platform_fault_domain_count
        )
      else
        platform_update_domain_count = vm_properties['platform_update_domain_count'] || _default_update_domain_count(global_azure_config)
        platform_fault_domain_count = vm_properties['platform_fault_domain_count'] || _default_fault_domain_count(global_azure_config)
        Bosh::AzureCloud::AvailabilitySetConfig.new(
          vm_properties[AVAILABILITY_SET_KEY],
          platform_update_domain_count,
          platform_fault_domain_count
        )
      end
>>>>>>> cdc2cc98
    end
  end
end<|MERGE_RESOLUTION|>--- conflicted
+++ resolved
@@ -10,17 +10,11 @@
     attr_reader :tags
     attr_reader :caching
     attr_reader :root_disk, :ephemeral_disk
-<<<<<<< HEAD
-    attr_reader :ip_forwarding, :accelerated_networking, :assign_dynamic_public_ip, :load_balancer, :application_gateway
-    attr_reader :application_security_groups, :security_group
-    attr_reader :platform_update_domain_count, :platform_fault_domain_count
-    attr_reader :vmss
-=======
     attr_reader :ip_forwarding, :accelerated_networking, :assign_dynamic_public_ip, :application_gateway
     attr_reader :load_balancer
     attr_reader :application_security_groups
     attr_reader :security_group
->>>>>>> cdc2cc98
+    attr_reader :vmss
 
     attr_writer :availability_zone
     attr_writer :availability_set
@@ -64,6 +58,9 @@
         ephemeral_disk_hash['size'],
         ephemeral_disk_hash['type']
       )
+
+      vmss_hash = vm_properties.fetch('vmss', {})
+      @vmss = Bosh::AzureCloud::VMSSConfig.new(vmss_hash['name'], vmss_hash['availability_zones'])
     end
 
     private
@@ -101,17 +98,6 @@
       end
     end
 
-<<<<<<< HEAD
-      @platform_update_domain_count = vm_properties['platform_update_domain_count'] || default_update_domain_count(global_azure_config)
-      @platform_fault_domain_count = vm_properties['platform_fault_domain_count'] || default_fault_domain_count(global_azure_config)
-
-      vmss_hash = vm_properties.fetch('vmss', {})
-      @vmss = Bosh::AzureCloud::VMSSConfig.new(vmss_hash['name'], vmss_hash['availability_zones'])
-    end
-
-    def to_s
-      @vm_properties.to_s
-=======
     def _parse_availability_set_config(vm_properties, global_azure_config)
       if vm_properties[AVAILABILITY_SET_KEY].is_a?(Hash)
         platform_update_domain_count = vm_properties[AVAILABILITY_SET_KEY]['platform_update_domain_count'] || _default_update_domain_count(global_azure_config)
@@ -130,7 +116,10 @@
           platform_fault_domain_count
         )
       end
->>>>>>> cdc2cc98
+    end
+
+    def to_s
+      @vm_properties.to_s
     end
   end
 end