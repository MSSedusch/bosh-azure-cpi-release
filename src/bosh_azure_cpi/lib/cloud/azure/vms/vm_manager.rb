--- conflicted
+++ resolved
@@ -17,27 +17,17 @@
       @use_managed_disks = azure_config.use_managed_disks
     end
 
-<<<<<<< HEAD
-    def create(bosh_vm_meta, vm_props, network_configurator, env)
+    def create(bosh_vm_meta, vm_props, disk_cids, network_configurator, env)
       # network_configurator contains service principal in azure_config so we must not log it.
-      CPILogger.instance.logger.info("create(#{bosh_vm_meta}, #{vm_props}, ..., ...)")
+      CPILogger.instance.logger.info("create(#{bosh_vm_meta}, #{vm_props.inspect}, #{disk_cids}, ..., ...)")
 
       instance_id = _build_instance_id(bosh_vm_meta, vm_props)
-
-=======
-    def create(bosh_vm_meta, location, vm_props, disk_cids, network_configurator, env)
-      # network_configurator contains service principal in azure_config so we must not log it.
-      @logger.info("create(#{bosh_vm_meta}, #{location}, #{vm_props.inspect}, #{disk_cids}, ..., ...)")
-
-      instance_id = _build_instance_id(bosh_vm_meta, location, vm_props)
->>>>>>> fe5c4a09
       resource_group_name = vm_props.resource_group_name
-      _check_resource_group(resource_group_name, location)
       vm_name = instance_id.vm_name
 
       if vm_props.instance_type.nil?
         calculated_instance_types = vm_props.instance_types.dup
-        @logger.debug("The cloud property 'instance_type' is nil. Will select one from '#{calculated_instance_types}', which are returned by calculate_vm_cloud_properties.")
+        CPILogger.instance.logger.debug("The cloud property 'instance_type' is nil. Will select one from '#{calculated_instance_types}', which are returned by calculate_vm_cloud_properties.")
         is_persistent_disk_premium = false
         disk_cids&.each do |disk_cid|
           disk_id = DiskId.parse(disk_cid, @azure_config.resource_group_name)
@@ -58,7 +48,7 @@
           end
         end
         if is_persistent_disk_premium
-          @logger.debug("The disk '#{disk_cids}' to be attached is a Premium disk. Will select one instance type which supports Premium storage.")
+          CPILogger.instance.logger.debug("The disk '#{disk_cids}' to be attached is a Premium disk. Will select one instance type which supports Premium storage.")
           calculated_instance_types = calculated_instance_types.select do |calculated_instance_type|
             support_premium_storage?(calculated_instance_type)
           end
@@ -73,13 +63,10 @@
           unless availability_set.nil?
             available_vm_sizes = @azure_client.list_available_virtual_machine_sizes_by_availability_set(resource_group_name, availability_set_name)
             available_vm_sizes = available_vm_sizes.map { |available_vm_size| available_vm_size[:name] }
-            @logger.debug("The availability set '#{availability_set_name}' supports VM sizes '#{available_vm_sizes}'")
+            CPILogger.instance.logger.debug("The availability set '#{availability_set_name}' supports VM sizes '#{available_vm_sizes}'")
             calculated_instance_types &= available_vm_sizes
           end
 
-<<<<<<< HEAD
-      _ensure_resource_group_exists(resource_group_name, vm_props.location)
-=======
           cloud_error('No available instance type is found.') if calculated_instance_types.empty?
           vm_props.instance_type = calculated_instance_types[0]
         end
@@ -87,9 +74,9 @@
         availability_set_name = nil
         vm_props.instance_type = vm_props.instance_types[0] if vm_props.instance_type.nil?
       end
-      @logger.info("The instance type is '#{vm_props.instance_type}'")
->>>>>>> fe5c4a09
-
+      CPILogger.instance.logger.info("The instance type is '#{vm_props.instance_type}'")
+
+      _ensure_resource_group_exists(resource_group_name, vm_props.location)
       # tasks to prepare resources for VM
       #   * prepare stemcell
       #   * prepare network interfaces, including public IP, NICs, LB, AG, etc
@@ -105,14 +92,10 @@
 
       tasks.push(
         task_create_network_interfaces = Concurrent::Future.execute do
-<<<<<<< HEAD
-          _create_network_interfaces(resource_group_name, vm_name, vm_props, network_configurator, primary_nic_tags)
-=======
           primary_nic_tags = AZURE_TAGS.dup
           # Store the availability set name in the tags of the NIC
           primary_nic_tags['availability_set'] = availability_set_name unless availability_set_name.nil?
-          _create_network_interfaces(resource_group_name, vm_name, location, vm_props, network_configurator, primary_nic_tags)
->>>>>>> fe5c4a09
+          _create_network_interfaces(resource_group_name, vm_name, vm_props, network_configurator, primary_nic_tags)
         end
       )
 
