# frozen_string_literal: true

require 'spec_helper'
require 'unit/vms/shared_stuff.rb'

describe Bosh::AzureCloud::VMManager do
  include_context 'shared stuff for vm managers'

  describe '#create' do
    context 'when VM is created' do
      before do
        allow(azure_client).to receive(:create_virtual_machine)
        allow(vm_manager).to receive(:_get_stemcell_info).and_return(stemcell_info)
        allow(vm_manager2).to receive(:_get_stemcell_info).and_return(stemcell_info)
        allow(vm_props).to receive(:location).and_return(location)
      end

      # Availability Set
      context '#availability_set' do
        context 'when availability set is not created' do
          let(:env) { nil }
          let(:availability_set_name) { SecureRandom.uuid.to_s }
          let(:vm_props) do
            props_factory.parse_vm_props(
              'instance_type' => 'Standard_D1',
              'availability_set' => availability_set_name,
              'platform_update_domain_count' => 5,
              'platform_fault_domain_count' => 3
            )
          end

          before do
            allow(azure_client).to receive(:get_availability_set_by_name)
              .with(MOCK_RESOURCE_GROUP_NAME, availability_set_name)
              .and_return(nil)
            allow(azure_client).to receive(:create_availability_set)
              .and_raise('availability set is not created')
          end

          it 'should delete nics and then raise an error' do
            expect(vm_manager).to receive(:flock)
              .with("#{CPI_LOCK_PREFIX_AVAILABILITY_SET}-#{availability_set_name}", File::LOCK_EX)
              .and_call_original

            expect(azure_client).to receive(:delete_network_interface).exactly(2).times

            expect do
<<<<<<< HEAD
              vm_manager.create(bosh_vm_meta, vm_props, network_configurator, env)
=======
              vm_manager.create(bosh_vm_meta, location, vm_props, disk_cids, network_configurator, env)
>>>>>>> fe5c4a09
            end.to raise_error /availability set is not created/
          end
        end

        context 'when instance_type is nil and instance_types exist' do
          let(:env) { nil }
          let(:availability_set_name) { SecureRandom.uuid.to_s }
          let(:platform_update_domain_count) { 5 }
          let(:platform_fault_domain_count) { 3 }
          let(:availability_set) do
            {
              name: availability_set_name,
              location: location
            }
          end
          before do
            allow(azure_client).to receive(:get_availability_set_by_name)
              .with(MOCK_RESOURCE_GROUP_NAME, vm_props.availability_set.name)
              .and_return(availability_set)
            allow(azure_client).to receive(:create_availability_set)
          end

          let(:instance_types) { %w[Standard_DS2_v3 Standard_D2_v3] }
          let(:vm_props) do
            props_factory.parse_vm_props(
              'instance_type' => nil,
              'instance_types' => instance_types,
              'availability_set' => availability_set_name,
              'platform_update_domain_count' => platform_update_domain_count,
              'platform_fault_domain_count' => platform_fault_domain_count
            )
          end

          context 'when disk_cids are not provided' do
            let(:disk_cids) { nil }

            context 'when all instance types are available in the availaiblity set' do
              let(:available_vm_sizes) do
                [
                  {
                    name: 'Standard_DS2_v3',
                    number_of_cores: '2',
                    memory_in_mb: 4096
                  },
                  {
                    name: 'Standard_D2_v3',
                    number_of_cores: '2',
                    memory_in_mb: 4096
                  }
                ]
              end

              before do
                allow(azure_client).to receive(:list_available_virtual_machine_sizes_by_availability_set)
                  .with(MOCK_RESOURCE_GROUP_NAME, vm_props.availability_set.name)
                  .and_return(available_vm_sizes)
              end

              it 'should select a VM size which is available in the availability set' do
                expect(vm_manager).to receive(:flock)
                  .with("#{CPI_LOCK_PREFIX_AVAILABILITY_SET}-#{availability_set_name}", File::LOCK_SH)
                  .and_call_original
                expect(vm_manager).to receive(:flock)
                  .with("#{CPI_LOCK_PREFIX_AVAILABILITY_SET}-#{availability_set_name}", File::LOCK_EX)
                  .and_call_original
                expect(azure_client).to receive(:create_network_interface).twice

                _, vm_params = vm_manager.create(bosh_vm_meta, location, vm_props, disk_cids, network_configurator, env)
                expect(vm_params[:name]).to eq(vm_name)
                expect(vm_props.instance_type).to eq('Standard_DS2_v3')
              end
            end

            context 'when some instance types are available in the availaiblity set' do
              let(:available_vm_sizes) do
                [
                  {
                    name: 'Standard_D2_v3',
                    number_of_cores: '2',
                    memory_in_mb: 4096
                  }
                ]
              end

              before do
                allow(azure_client).to receive(:list_available_virtual_machine_sizes_by_availability_set)
                  .with(MOCK_RESOURCE_GROUP_NAME, vm_props.availability_set.name)
                  .and_return(available_vm_sizes)
              end

              it 'should select a VM size which is available in the availability set' do
                expect(vm_manager).to receive(:flock)
                  .with("#{CPI_LOCK_PREFIX_AVAILABILITY_SET}-#{availability_set_name}", File::LOCK_SH)
                  .and_call_original
                expect(vm_manager).to receive(:flock)
                  .with("#{CPI_LOCK_PREFIX_AVAILABILITY_SET}-#{availability_set_name}", File::LOCK_EX)
                  .and_call_original
                expect(azure_client).to receive(:create_network_interface).twice

                _, vm_params = vm_manager.create(bosh_vm_meta, location, vm_props, disk_cids, network_configurator, env)
                expect(vm_params[:name]).to eq(vm_name)
                expect(vm_props.instance_type).to eq('Standard_D2_v3')
              end
            end
          end

          context 'when disk_cids are provided' do
            let(:disk_cid) { 'fake-disk-cid' }
            let(:disk_cids) { [disk_cid] }
            let(:disk_id_object) { instance_double(Bosh::AzureCloud::DiskId) }
            before do
              allow(Bosh::AzureCloud::DiskId).to receive(:parse)
                .with(disk_cid, MOCK_RESOURCE_GROUP_NAME)
                .and_return(disk_id_object)
            end

            let(:available_vm_sizes) do
              [
                {
                  name: 'Standard_DS2_v3',
                  number_of_cores: '2',
                  memory_in_mb: 4096
                },
                {
                  name: 'Standard_D2_v3',
                  number_of_cores: '2',
                  memory_in_mb: 4096
                }
              ]
            end

            before do
              # Assume all vm sizes are available in the avset. These cases don't care about it.
              allow(azure_client).to receive(:list_available_virtual_machine_sizes_by_availability_set)
                .with(MOCK_RESOURCE_GROUP_NAME, vm_props.availability_set.name)
                .and_return(available_vm_sizes)
            end

            context 'when the disk is a managed disk' do
              context 'when the disk is Standand SKU' do
                let(:disk) do
                  {
                    sku_tier: 'Standard'
                  }
                end
                before do
                  allow(disk_manager2).to receive(:get_data_disk)
                    .with(disk_id_object)
                    .and_return(disk)
                end

                it 'should select the first one of instance_types' do
                  expect(vm_manager2).to receive(:flock)
                    .with("#{CPI_LOCK_PREFIX_AVAILABILITY_SET}-#{availability_set_name}", File::LOCK_SH)
                    .and_call_original
                  expect(vm_manager2).to receive(:flock)
                    .with("#{CPI_LOCK_PREFIX_AVAILABILITY_SET}-#{availability_set_name}", File::LOCK_EX)
                    .and_call_original
                  expect(azure_client).to receive(:create_network_interface).twice

                  _, vm_params = vm_manager2.create(bosh_vm_meta, location, vm_props, disk_cids, network_configurator, env)
                  expect(vm_params[:name]).to eq(vm_name)
                  expect(vm_props.instance_type).to eq('Standard_DS2_v3')
                end

                context 'when instance_types do not support premium storage' do
                  let(:instance_types) { %w[Standard_D2_v3 Standard_D2_v2] }
                  let(:vm_props) do
                    props_factory.parse_vm_props(
                      'instance_type' => nil,
                      'instance_types' => instance_types,
                      'availability_set' => availability_set_name,
                      'platform_update_domain_count' => platform_update_domain_count,
                      'platform_fault_domain_count' => platform_fault_domain_count
                    )
                  end

                  it 'should select the first one of instance_types' do
                    expect(vm_manager2).to receive(:flock)
                      .with("#{CPI_LOCK_PREFIX_AVAILABILITY_SET}-#{availability_set_name}", File::LOCK_SH)
                      .and_call_original
                    expect(vm_manager2).to receive(:flock)
                      .with("#{CPI_LOCK_PREFIX_AVAILABILITY_SET}-#{availability_set_name}", File::LOCK_EX)
                      .and_call_original
                    expect(azure_client).to receive(:create_network_interface).twice

                    _, vm_params = vm_manager2.create(bosh_vm_meta, location, vm_props, disk_cids, network_configurator, env)
                    expect(vm_params[:name]).to eq(vm_name)
                    expect(vm_props.instance_type).to eq('Standard_D2_v3')
                  end
                end
              end

              context 'when the disk is Premium SKU' do
                let(:disk) do
                  {
                    sku_tier: 'Premium'
                  }
                end
                before do
                  allow(disk_manager2).to receive(:get_data_disk)
                    .with(disk_id_object)
                    .and_return(disk)
                end

                it 'should select one instance type which supports Premium storage' do
                  expect(vm_manager2).to receive(:flock)
                    .with("#{CPI_LOCK_PREFIX_AVAILABILITY_SET}-#{availability_set_name}", File::LOCK_SH)
                    .and_call_original
                  expect(vm_manager2).to receive(:flock)
                    .with("#{CPI_LOCK_PREFIX_AVAILABILITY_SET}-#{availability_set_name}", File::LOCK_EX)
                    .and_call_original
                  expect(azure_client).to receive(:create_network_interface).twice

                  _, vm_params = vm_manager2.create(bosh_vm_meta, location, vm_props, disk_cids, network_configurator, env)
                  expect(vm_params[:name]).to eq(vm_name)
                  expect(vm_props.instance_type).to eq('Standard_DS2_v3')
                end

                context 'when instance_types do not support premium storage' do
                  let(:instance_types) { %w[Standard_D2_v3 Standard_D2_v2] }
                  let(:vm_props) do
                    props_factory.parse_vm_props(
                      'instance_type' => nil,
                      'instance_types' => instance_types,
                      'availability_set' => availability_set_name,
                      'platform_update_domain_count' => platform_update_domain_count,
                      'platform_fault_domain_count' => platform_fault_domain_count
                    )
                  end

                  before do
                    allow(azure_client).to receive(:list_network_interfaces_by_keyword).and_return([])
                  end

                  it 'should raise an error' do
                    expect do
                      vm_manager2.create(bosh_vm_meta, location, vm_props, disk_cids, network_configurator, env)
                    end.to raise_error(/No available instance type is found/)
                  end
                end
              end
            end

            context 'when the disk is an unmanaged disk' do
              context 'when the storage account is Standand SKU' do
                let(:storage_account_name) { 'fakestorageaccountname' }
                let(:storage_account) do
                  {
                    name: storage_account_name,
                    sku_tier: 'Standard'
                  }
                end
                before do
                  allow(disk_id_object).to receive(:storage_account_name)
                    .and_return(storage_account_name)
                  allow(azure_client).to receive(:get_storage_account_by_name)
                    .with(storage_account_name)
                    .and_return(storage_account)
                end

                it 'should select the first one of instance_types' do
                  expect(vm_manager).to receive(:flock)
                    .with("#{CPI_LOCK_PREFIX_AVAILABILITY_SET}-#{availability_set_name}", File::LOCK_SH)
                    .and_call_original
                  expect(vm_manager).to receive(:flock)
                    .with("#{CPI_LOCK_PREFIX_AVAILABILITY_SET}-#{availability_set_name}", File::LOCK_EX)
                    .and_call_original
                  expect(azure_client).to receive(:create_network_interface).twice

                  _, vm_params = vm_manager.create(bosh_vm_meta, location, vm_props, disk_cids, network_configurator, env)
                  expect(vm_params[:name]).to eq(vm_name)
                  expect(vm_props.instance_type).to eq('Standard_DS2_v3')
                end

                context 'when instance_types do not support premium storage' do
                  let(:instance_types) { %w[Standard_D2_v3 Standard_D2_v2] }
                  let(:vm_props) do
                    props_factory.parse_vm_props(
                      'instance_type' => nil,
                      'instance_types' => instance_types,
                      'availability_set' => availability_set_name,
                      'platform_update_domain_count' => platform_update_domain_count,
                      'platform_fault_domain_count' => platform_fault_domain_count
                    )
                  end

                  it 'should select the first one of instance_types' do
                    expect(vm_manager).to receive(:flock)
                      .with("#{CPI_LOCK_PREFIX_AVAILABILITY_SET}-#{availability_set_name}", File::LOCK_SH)
                      .and_call_original
                    expect(vm_manager).to receive(:flock)
                      .with("#{CPI_LOCK_PREFIX_AVAILABILITY_SET}-#{availability_set_name}", File::LOCK_EX)
                      .and_call_original
                    expect(azure_client).to receive(:create_network_interface).twice

                    _, vm_params = vm_manager.create(bosh_vm_meta, location, vm_props, disk_cids, network_configurator, env)
                    expect(vm_params[:name]).to eq(vm_name)
                    expect(vm_props.instance_type).to eq('Standard_D2_v3')
                  end
                end
              end

              context 'when the disk is Premium SKU' do
                let(:storage_account_name) { 'fakestorageaccountname' }
                let(:storage_account) do
                  {
                    name: storage_account_name,
                    sku_tier: 'Premium'
                  }
                end
                before do
                  allow(disk_id_object).to receive(:storage_account_name)
                    .and_return(storage_account_name)
                  allow(azure_client).to receive(:get_storage_account_by_name)
                    .with(storage_account_name)
                    .and_return(storage_account)
                end

                it 'should select one instance type which supports Premium storage' do
                  expect(vm_manager).to receive(:flock)
                    .with("#{CPI_LOCK_PREFIX_AVAILABILITY_SET}-#{availability_set_name}", File::LOCK_SH)
                    .and_call_original
                  expect(vm_manager).to receive(:flock)
                    .with("#{CPI_LOCK_PREFIX_AVAILABILITY_SET}-#{availability_set_name}", File::LOCK_EX)
                    .and_call_original
                  expect(azure_client).to receive(:create_network_interface).twice

                  _, vm_params = vm_manager.create(bosh_vm_meta, location, vm_props, disk_cids, network_configurator, env)
                  expect(vm_params[:name]).to eq(vm_name)
                  expect(vm_props.instance_type).to eq('Standard_DS2_v3')
                end

                context 'when instance_types do not support premium storage' do
                  let(:instance_types) { %w[Standard_D2_v3 Standard_D2_v2] }
                  let(:vm_props) do
                    props_factory.parse_vm_props(
                      'instance_type' => nil,
                      'instance_types' => instance_types,
                      'availability_set' => availability_set_name,
                      'platform_update_domain_count' => platform_update_domain_count,
                      'platform_fault_domain_count' => platform_fault_domain_count
                    )
                  end

                  before do
                    allow(azure_client).to receive(:list_network_interfaces_by_keyword).and_return([])
                  end

                  it 'should raise an error' do
                    expect do
                      vm_manager.create(bosh_vm_meta, location, vm_props, disk_cids, network_configurator, env)
                    end.to raise_error(/No available instance type is found/)
                  end
                end
              end
            end
          end
        end

        context 'with env is nil and availability_set is specified in vm_types or vm_extensions' do
          let(:env) { nil }
          let(:availability_set_name) { SecureRandom.uuid.to_s }
          let(:vm_props) do
            props_factory.parse_vm_props(
              'instance_type' => 'Standard_D1',
              'availability_set' => availability_set_name,
              'platform_update_domain_count' => 5,
              'platform_fault_domain_count' => 3
            )
          end
          let(:avset_params) do
            {
              name: vm_props.availability_set.name,
              location: location,
              tags: { 'user-agent' => 'bosh' },
              platform_update_domain_count: vm_props.availability_set.platform_update_domain_count,
              platform_fault_domain_count: vm_props.availability_set.platform_fault_domain_count,
              managed: false
            }
          end
          let(:availability_set) do
            {
              name: availability_set_name
            }
          end

          before do
            allow(azure_client).to receive(:get_availability_set_by_name)
              .with(MOCK_RESOURCE_GROUP_NAME, vm_props.availability_set.name)
              .and_return(nil, availability_set)
          end

          it 'should create availability set with the name specified in vm_types or vm_extensions' do
            expect(vm_manager).to receive(:flock)
              .with("#{CPI_LOCK_PREFIX_AVAILABILITY_SET}-#{availability_set_name}", File::LOCK_SH)
              .and_call_original
            expect(vm_manager).to receive(:flock)
              .with("#{CPI_LOCK_PREFIX_AVAILABILITY_SET}-#{availability_set_name}", File::LOCK_EX)
              .and_call_original

            expect(azure_client).to receive(:create_availability_set)
              .with(MOCK_RESOURCE_GROUP_NAME, avset_params)
            expect(azure_client).to receive(:create_network_interface).twice

<<<<<<< HEAD
            _, vm_params = vm_manager.create(bosh_vm_meta, vm_props, network_configurator, env)
=======
            _, vm_params = vm_manager.create(bosh_vm_meta, location, vm_props, disk_cids, network_configurator, env)
>>>>>>> fe5c4a09
            expect(vm_params[:name]).to eq(vm_name)
          end
        end

        context 'with bosh.group specified in env' do
          context 'when availability_set is specified in vm_types or vm_extensions' do
            let(:env) do
              {
                'bosh' => {
                  'group' => "bosh-group-#{SecureRandom.uuid}"
                }
              }
            end
            let(:availability_set_name) { SecureRandom.uuid.to_s }
            let(:vm_props) do
              props_factory.parse_vm_props(
                'instance_type' => 'Standard_D1',
                'availability_set' => availability_set_name,
                'platform_update_domain_count' => 5,
                'platform_fault_domain_count' => 3
              )
            end
            let(:avset_params) do
              {
                name: vm_props.availability_set.name,
                location: location,
                tags: { 'user-agent' => 'bosh' },
                platform_update_domain_count: vm_props.availability_set.platform_update_domain_count,
                platform_fault_domain_count: vm_props.availability_set.platform_fault_domain_count,
                managed: false
              }
            end
            let(:availability_set) do
              {
                name: availability_set_name
              }
            end

            before do
              allow(azure_client).to receive(:get_availability_set_by_name)
                .with(MOCK_RESOURCE_GROUP_NAME, vm_props.availability_set.name)
                .and_return(nil, availability_set)
            end

            it 'should create availability set with the name specified in vm_types or vm_extensions' do
              expect(vm_manager).to receive(:flock)
                .with("#{CPI_LOCK_PREFIX_AVAILABILITY_SET}-#{availability_set_name}", File::LOCK_SH)
                .and_call_original
              expect(vm_manager).to receive(:flock)
                .with("#{CPI_LOCK_PREFIX_AVAILABILITY_SET}-#{availability_set_name}", File::LOCK_EX)
                .and_call_original

              expect(azure_client).to receive(:create_availability_set)
                .with(MOCK_RESOURCE_GROUP_NAME, avset_params)

<<<<<<< HEAD
              _, vm_params = vm_manager.create(bosh_vm_meta, vm_props, network_configurator, env)
=======
              _, vm_params = vm_manager.create(bosh_vm_meta, location, vm_props, disk_cids, network_configurator, env)
>>>>>>> fe5c4a09
              expect(vm_params[:name]).to eq(vm_name)
            end
          end

          context 'when availability_set is not specified in vm_types or vm_extensions' do
            let(:vm_props) do
              props_factory.parse_vm_props(
                'instance_type' => 'Standard_D1'
              )
            end
            let(:avset_params) do
              {
                location: location,
                tags: { 'user-agent' => 'bosh' },
                platform_update_domain_count: 5,
                platform_fault_domain_count: 3,
                managed: false
              }
            end

            context 'when the length of availability_set name equals to 80' do
              let(:env) do
                {
                  'bosh' => { 'group' => 'group' * 16 }
                }
              end
              let(:availability_set) do
                {
                  name: env['bosh']['group']
                }
              end

              before do
                avset_params[:name] = env['bosh']['group']
                allow(azure_client).to receive(:get_availability_set_by_name)
                  .with(MOCK_RESOURCE_GROUP_NAME, env['bosh']['group'])
                  .and_return(nil, availability_set)
              end

              it 'should create availability set and use value of env.bosh.group as its name' do
                expect(vm_manager).to receive(:flock)
                  .with("#{CPI_LOCK_PREFIX_AVAILABILITY_SET}-#{env['bosh']['group']}", File::LOCK_SH)
                  .and_call_original
                expect(vm_manager).to receive(:flock)
                  .with("#{CPI_LOCK_PREFIX_AVAILABILITY_SET}-#{env['bosh']['group']}", File::LOCK_EX)
                  .and_call_original

                expect(azure_client).to receive(:create_availability_set)
                  .with(MOCK_RESOURCE_GROUP_NAME, avset_params)

<<<<<<< HEAD
                _, vm_params = vm_manager.create(bosh_vm_meta, vm_props, network_configurator, env)
=======
                _, vm_params = vm_manager.create(bosh_vm_meta, location, vm_props, disk_cids, network_configurator, env)
>>>>>>> fe5c4a09
                expect(vm_params[:name]).to eq(vm_name)
              end
            end

            context 'when the length of availability_set name is greater than 80' do
              let(:env) do
                {
                  'bosh' => { 'group' => 'a' * 80 + 'group' * 8 }
                }
              end

              # 21d9858fb04d8ba39cdacdc926c5415e is MD5 of the availability_set name ('a' * 80 + 'group' * 8)
              let(:availability_set_name) { "az-21d9858fb04d8ba39cdacdc926c5415e-#{'group' * 8}" }
              let(:availability_set) do
                {
                  name: availability_set_name
                }
              end

              before do
                avset_params[:name] = availability_set_name
                allow(azure_client).to receive(:get_availability_set_by_name)
                  .and_return(nil, availability_set)
              end

              it 'should create availability set with a truncated value of env.bosh.group as its name' do
                expect(vm_manager).to receive(:flock)
                  .with("#{CPI_LOCK_PREFIX_AVAILABILITY_SET}-#{avset_params[:name]}", File::LOCK_SH)
                  .and_call_original
                expect(vm_manager).to receive(:flock)
                  .with("#{CPI_LOCK_PREFIX_AVAILABILITY_SET}-#{avset_params[:name]}", File::LOCK_EX)
                  .and_call_original

                expect(azure_client).to receive(:create_availability_set).with(MOCK_RESOURCE_GROUP_NAME, avset_params)

<<<<<<< HEAD
                _, vm_params = vm_manager.create(bosh_vm_meta, vm_props, network_configurator, env)
=======
                _, vm_params = vm_manager.create(bosh_vm_meta, location, vm_props, disk_cids, network_configurator, env)
>>>>>>> fe5c4a09
                expect(vm_params[:name]).to eq(vm_name)
              end
            end
          end
        end

        context "when the availability set doesn't exist" do
          let(:availability_set_name) { SecureRandom.uuid.to_s }
          let(:availability_set) do
            {
              name: availability_set_name
            }
          end

          before do
            allow(azure_client).to receive(:get_availability_set_by_name)
              .with(MOCK_RESOURCE_GROUP_NAME, availability_set_name)
              .and_return(nil, availability_set)
          end

          context 'when platform_update_domain_count and platform_fault_domain_count are set' do
            let(:avset_params) do
              {
                name: vm_props.availability_set.name,
                location: location,
                tags: { 'user-agent' => 'bosh' },
                platform_update_domain_count: 4,
                platform_fault_domain_count: 1
              }
            end

            context 'when the availability set is unmanaged' do
              let(:vm_props) do
                props_factory.parse_vm_props(
                  'instance_type' => 'Standard_D1',
                  'availability_set' => availability_set_name,
                  'platform_update_domain_count' => 4,
                  'platform_fault_domain_count' => 1
                )
              end
              before do
                avset_params[:managed] = false
              end

              it 'should create the unmanaged availability set' do
                expect(vm_manager).to receive(:flock)
                  .with("#{CPI_LOCK_PREFIX_AVAILABILITY_SET}-#{availability_set_name}", File::LOCK_SH)
                  .and_call_original
                expect(vm_manager).to receive(:flock)
                  .with("#{CPI_LOCK_PREFIX_AVAILABILITY_SET}-#{availability_set_name}", File::LOCK_EX)
                  .and_call_original

                expect(azure_client).to receive(:create_availability_set).with(MOCK_RESOURCE_GROUP_NAME, avset_params)
                expect(azure_client).to receive(:create_network_interface).twice

<<<<<<< HEAD
                _, vm_params = vm_manager.create(bosh_vm_meta, vm_props, network_configurator, env)
=======
                _, vm_params = vm_manager.create(bosh_vm_meta, location, vm_props, disk_cids, network_configurator, env)
>>>>>>> fe5c4a09
                expect(vm_params[:name]).to eq(vm_name)
              end
            end

            context 'when the availability set is managed' do
              let(:vm_props) do
                Bosh::AzureCloud::VMCloudProps.new(
                  {
                    'instance_type' => 'Standard_D1',
                    'availability_set' => availability_set_name,
                    'platform_update_domain_count' => 4,
                    'platform_fault_domain_count' => 1
                  }, azure_config_managed
                )
              end
              before do
                avset_params[:managed] = true
              end

              it 'should create the managed availability set' do
                expect(vm_manager2).to receive(:flock)
                  .with("#{CPI_LOCK_PREFIX_AVAILABILITY_SET}-#{availability_set_name}", File::LOCK_SH)
                  .and_call_original
                expect(vm_manager2).to receive(:flock)
                  .with("#{CPI_LOCK_PREFIX_AVAILABILITY_SET}-#{availability_set_name}", File::LOCK_EX)
                  .and_call_original

                expect(azure_client).to receive(:create_availability_set).with(MOCK_RESOURCE_GROUP_NAME, avset_params)
                expect(azure_client).to receive(:create_network_interface).twice

<<<<<<< HEAD
                _, vm_params = vm_manager2.create(bosh_vm_meta, vm_props, network_configurator, env)
=======
                _, vm_params = vm_manager2.create(bosh_vm_meta, location, vm_props, disk_cids, network_configurator, env)
>>>>>>> fe5c4a09
                expect(vm_params[:name]).to eq(vm_name)
              end
            end
          end

          context 'when platform_update_domain_count and platform_fault_domain_count are not set' do
            let(:vm_props) do
              props_factory.parse_vm_props(
                'instance_type' => 'Standard_D1',
                'availability_set' => availability_set_name
              )
            end
            let(:avset_params) do
              {
                name: vm_props.availability_set.name,
                location: location,
                tags: { 'user-agent' => 'bosh' }
              }
            end

            context 'when the environment is not AzureStack' do
              context 'when the availability set is unmanaged' do
                let(:vm_props) do
                  Bosh::AzureCloud::VMCloudProps.new(
                    {
                      'instance_type' => 'Standard_D1',
                      'availability_set' => availability_set_name
                    }, azure_config
                  )
                end
                before do
                  avset_params[:platform_update_domain_count] = 5
                  avset_params[:platform_fault_domain_count]  = 3
                  avset_params[:managed]                      = false
                end

                it 'should create the unmanaged availability set' do
                  expect(vm_manager).to receive(:flock)
                    .with("#{CPI_LOCK_PREFIX_AVAILABILITY_SET}-#{availability_set_name}", File::LOCK_SH)
                    .and_call_original
                  expect(vm_manager).to receive(:flock)
                    .with("#{CPI_LOCK_PREFIX_AVAILABILITY_SET}-#{availability_set_name}", File::LOCK_EX)
                    .and_call_original

                  expect(azure_client).to receive(:create_availability_set).with(MOCK_RESOURCE_GROUP_NAME, avset_params)
                  expect(azure_client).to receive(:create_network_interface).twice

<<<<<<< HEAD
                  _, vm_params = vm_manager.create(bosh_vm_meta, vm_props, network_configurator, env)
=======
                  _, vm_params = vm_manager.create(bosh_vm_meta, location, vm_props, disk_cids, network_configurator, env)
>>>>>>> fe5c4a09
                  expect(vm_params[:name]).to eq(vm_name)
                end
              end

              context 'when the availability set is managed' do
                let(:vm_props) do
                  Bosh::AzureCloud::VMCloudProps.new(
                    {
                      'instance_type' => 'Standard_D1',
                      'availability_set' => availability_set_name
                    }, azure_config_managed
                  )
                end
                before do
                  avset_params[:platform_update_domain_count] = 5
                  avset_params[:platform_fault_domain_count]  = 2
                  avset_params[:managed]                      = true
                end

                it 'should create the managed availability set' do
                  expect(vm_manager2).to receive(:flock)
                    .with("#{CPI_LOCK_PREFIX_AVAILABILITY_SET}-#{availability_set_name}", File::LOCK_SH)
                    .and_call_original
                  expect(vm_manager2).to receive(:flock)
                    .with("#{CPI_LOCK_PREFIX_AVAILABILITY_SET}-#{availability_set_name}", File::LOCK_EX)
                    .and_call_original

                  expect(azure_client).to receive(:create_availability_set).with(MOCK_RESOURCE_GROUP_NAME, avset_params)
                  expect(azure_client).to receive(:create_network_interface).twice

<<<<<<< HEAD
                  _, vm_params = vm_manager2.create(bosh_vm_meta, vm_props, network_configurator, env)
=======
                  _, vm_params = vm_manager2.create(bosh_vm_meta, location, vm_props, disk_cids, network_configurator, env)
>>>>>>> fe5c4a09
                  expect(vm_params[:name]).to eq(vm_name)
                end
              end
            end

            context 'when the environment is AzureStack' do
              # VM manager for AzureStack
              let(:vm_props) do
                Bosh::AzureCloud::VMCloudProps.new(
                  {
                    'instance_type' => 'Standard_D1',
                    'availability_set' => availability_set_name
                  },
                  azure_config_azure_stack
                )
              end

              before do
                allow(vm_manager_azure_stack).to receive(:_get_stemcell_info).and_return(stemcell_info)
                allow(vm_manager_azure_stack).to receive(:get_storage_account_from_vm_properties)
                  .and_return(name: storage_account_name)
              end

              # Only unmanaged availability set is supported on AzureStack
              context 'when the availability set is unmanaged' do
                before do
                  avset_params[:platform_update_domain_count] = 1
                  avset_params[:platform_fault_domain_count]  = 1
                  avset_params[:managed]                      = false
                end

                it 'should create the unmanaged availability set' do
                  expect(vm_manager_azure_stack).to receive(:flock)
                    .with("#{CPI_LOCK_PREFIX_AVAILABILITY_SET}-#{availability_set_name}", File::LOCK_SH)
                    .and_call_original
                  expect(vm_manager_azure_stack).to receive(:flock)
                    .with("#{CPI_LOCK_PREFIX_AVAILABILITY_SET}-#{availability_set_name}", File::LOCK_EX)
                    .and_call_original

                  expect(azure_client).to receive(:create_availability_set).with(MOCK_RESOURCE_GROUP_NAME, avset_params)
                  expect(azure_client).to receive(:create_network_interface).twice

<<<<<<< HEAD
                  _, vm_params = vm_manager_azure_stack.create(bosh_vm_meta, vm_props, network_configurator, env)
=======
                  _, vm_params = vm_manager_azure_stack.create(bosh_vm_meta, location, vm_props, disk_cids, network_configurator, env)
>>>>>>> fe5c4a09
                  expect(vm_params[:name]).to eq(vm_name)
                end
              end
            end
          end
        end

        context 'when the availability set exists' do
          context 'when the availability set is in a different location' do
            let(:env) { nil }
            let(:availability_set_name) { SecureRandom.uuid.to_s }
            let(:availability_set) do
              {
                name: availability_set_name,
                virtual_machines: [
                  'fake-vm-id-1',
                  'fake-vm-id-2'
                ],
                location: "different-from-#{location}"
              }
            end
            let(:vm_props) do
              props_factory.parse_vm_props(
                'instance_type' => 'Standard_D1',
                'availability_set' => availability_set_name,
                'platform_update_domain_count' => 5,
                'platform_fault_domain_count' => 3
              )
            end

            before do
              allow(azure_client).to receive(:get_availability_set_by_name)
                .with(MOCK_RESOURCE_GROUP_NAME, vm_props.availability_set.name)
                .and_return(availability_set)
              allow(vm_props).to receive(:location).and_return(location)
            end

            it 'should not create the availability set and then raise an error' do
              expect(azure_client).not_to receive(:create_availability_set)
              expect(azure_client).to receive(:delete_network_interface).exactly(2).times

              expect do
<<<<<<< HEAD
                vm_manager.create(bosh_vm_meta, vm_props, network_configurator, env)
              end.to raise_error /create_availability_set - the availability set '#{availability_set_name}' already exists, but in a different location/
=======
                vm_manager.create(bosh_vm_meta, location, vm_props, disk_cids, network_configurator, env)
              end.to raise_error /availability set '#{availability_set_name}' already exists, but in a different location/
>>>>>>> fe5c4a09
            end
          end

          context 'when the managed property is aligned with @use_managed_disks' do
            let(:env) { nil }
            let(:availability_set_name) { SecureRandom.uuid.to_s }
            let(:availability_set) do
              {
                name: availability_set_name,
                virtual_machines: [
                  'fake-vm-id-1',
                  'fake-vm-id-2'
                ],
                location: location.to_s
              }
            end
            let(:vm_props) do
              props_factory.parse_vm_props(
                'instance_type' => 'Standard_D1',
                'availability_set' => availability_set_name,
                'platform_update_domain_count' => 5,
                'platform_fault_domain_count' => 3
              )
            end

            before do
              allow(azure_client).to receive(:get_availability_set_by_name)
                .with(MOCK_RESOURCE_GROUP_NAME, vm_props.availability_set.name)
                .and_return(availability_set)
            end

            it 'should not create availability set' do
              expect(azure_client).not_to receive(:create_availability_set)

<<<<<<< HEAD
              _, vm_params = vm_manager.create(bosh_vm_meta, vm_props, network_configurator, env)
=======
              _, vm_params = vm_manager.create(bosh_vm_meta, location, vm_props, disk_cids, network_configurator, env)
>>>>>>> fe5c4a09
              expect(vm_params[:name]).to eq(vm_name)
            end
          end

          context 'when the managed property is not aligned with @use_managed_disks' do
            let(:availability_set_name) { SecureRandom.uuid.to_s }
            let(:vm_props) do
              props_factory.parse_vm_props(
                'instance_type' => 'Standard_D1',
                'availability_set' => availability_set_name
              )
            end

            let(:existing_avset) do
              {
                name: vm_props.availability_set.name,
                location: location,
                tags: { 'user-agent' => 'bosh' },
                platform_update_domain_count: 5,
                platform_fault_domain_count: 3,
                managed: false
              }
            end
            let(:existing_avset_managed) do
              {
                name: vm_props.availability_set.name,
                location: location,
                tags: { 'user-agent' => 'bosh' },
                platform_update_domain_count: 5,
                platform_fault_domain_count: 3,
                managed: true
              }
            end
            let(:avset_params) do
              {
                name: existing_avset[:name],
                location: existing_avset[:location],
                tags: existing_avset[:tags],
                platform_update_domain_count: existing_avset[:platform_update_domain_count],
                platform_fault_domain_count: existing_avset[:platform_fault_domain_count],
                managed: true
              }
            end

            before do
              allow(vm_props).to receive(:location).and_return(location)
            end

            context 'existing avset is unmanaged' do
              before do
                allow(azure_client).to receive(:get_availability_set_by_name)
                  .with(MOCK_RESOURCE_GROUP_NAME, vm_props.availability_set.name)
                  .and_return(existing_avset)
              end

              it 'should update the managed property of the availability set' do
                expect(vm_manager2).to receive(:flock)
                  .with("#{CPI_LOCK_PREFIX_AVAILABILITY_SET}-#{availability_set_name}", File::LOCK_SH)
                  .and_call_original
                expect(vm_manager2).to receive(:flock)
                  .with("#{CPI_LOCK_PREFIX_AVAILABILITY_SET}-#{availability_set_name}", File::LOCK_EX)
                  .and_call_original

                expect(azure_client).to receive(:create_availability_set).with(MOCK_RESOURCE_GROUP_NAME, avset_params)
                expect(azure_client).to receive(:create_network_interface).twice

<<<<<<< HEAD
                _, vm_params = vm_manager2.create(bosh_vm_meta, vm_props, network_configurator, env)
=======
                _, vm_params = vm_manager2.create(bosh_vm_meta, location, vm_props, disk_cids, network_configurator, env)
>>>>>>> fe5c4a09
                expect(vm_params[:name]).to eq(vm_name)
              end
            end

            context 'when using managed avset in unmanaged vm' do
              before do
                allow(azure_client).to receive(:get_availability_set_by_name)
                  .with(MOCK_RESOURCE_GROUP_NAME, vm_props.availability_set.name)
                  .and_return(existing_avset_managed)
              end

              it 'should raise error' do
                expect(azure_client).to receive(:delete_network_interface).twice
                expect(azure_client).to receive(:create_network_interface).twice

                expect do
<<<<<<< HEAD
                  vm_manager.create(bosh_vm_meta, vm_props, network_configurator, env)
                end.to raise_error /create_availability_set - the availability set '.+' already exists. It's not allowed to update it from managed to unmanaged./
=======
                  vm_manager.create(bosh_vm_meta, location, vm_props, disk_cids, network_configurator, env)
                end.to raise_error /availability set '.+' already exists. It's not allowed to update it from managed to unmanaged./
>>>>>>> fe5c4a09
              end
            end
          end
        end
      end
    end
  end
end<|MERGE_RESOLUTION|>--- conflicted
+++ resolved
@@ -45,11 +45,7 @@
             expect(azure_client).to receive(:delete_network_interface).exactly(2).times
 
             expect do
-<<<<<<< HEAD
-              vm_manager.create(bosh_vm_meta, vm_props, network_configurator, env)
-=======
-              vm_manager.create(bosh_vm_meta, location, vm_props, disk_cids, network_configurator, env)
->>>>>>> fe5c4a09
+              vm_manager.create(bosh_vm_meta, vm_props, disk_cids, network_configurator, env)
             end.to raise_error /availability set is not created/
           end
         end
@@ -117,7 +113,7 @@
                   .and_call_original
                 expect(azure_client).to receive(:create_network_interface).twice
 
-                _, vm_params = vm_manager.create(bosh_vm_meta, location, vm_props, disk_cids, network_configurator, env)
+                _, vm_params = vm_manager.create(bosh_vm_meta, vm_props, disk_cids, network_configurator, env)
                 expect(vm_params[:name]).to eq(vm_name)
                 expect(vm_props.instance_type).to eq('Standard_DS2_v3')
               end
@@ -149,7 +145,7 @@
                   .and_call_original
                 expect(azure_client).to receive(:create_network_interface).twice
 
-                _, vm_params = vm_manager.create(bosh_vm_meta, location, vm_props, disk_cids, network_configurator, env)
+                _, vm_params = vm_manager.create(bosh_vm_meta, vm_props, disk_cids, network_configurator, env)
                 expect(vm_params[:name]).to eq(vm_name)
                 expect(vm_props.instance_type).to eq('Standard_D2_v3')
               end
@@ -210,7 +206,7 @@
                     .and_call_original
                   expect(azure_client).to receive(:create_network_interface).twice
 
-                  _, vm_params = vm_manager2.create(bosh_vm_meta, location, vm_props, disk_cids, network_configurator, env)
+                  _, vm_params = vm_manager2.create(bosh_vm_meta, vm_props, disk_cids, network_configurator, env)
                   expect(vm_params[:name]).to eq(vm_name)
                   expect(vm_props.instance_type).to eq('Standard_DS2_v3')
                 end
@@ -236,7 +232,7 @@
                       .and_call_original
                     expect(azure_client).to receive(:create_network_interface).twice
 
-                    _, vm_params = vm_manager2.create(bosh_vm_meta, location, vm_props, disk_cids, network_configurator, env)
+                    _, vm_params = vm_manager2.create(bosh_vm_meta, vm_props, disk_cids, network_configurator, env)
                     expect(vm_params[:name]).to eq(vm_name)
                     expect(vm_props.instance_type).to eq('Standard_D2_v3')
                   end
@@ -264,7 +260,7 @@
                     .and_call_original
                   expect(azure_client).to receive(:create_network_interface).twice
 
-                  _, vm_params = vm_manager2.create(bosh_vm_meta, location, vm_props, disk_cids, network_configurator, env)
+                  _, vm_params = vm_manager2.create(bosh_vm_meta, vm_props, disk_cids, network_configurator, env)
                   expect(vm_params[:name]).to eq(vm_name)
                   expect(vm_props.instance_type).to eq('Standard_DS2_v3')
                 end
@@ -287,7 +283,7 @@
 
                   it 'should raise an error' do
                     expect do
-                      vm_manager2.create(bosh_vm_meta, location, vm_props, disk_cids, network_configurator, env)
+                      vm_manager2.create(bosh_vm_meta, vm_props, disk_cids, network_configurator, env)
                     end.to raise_error(/No available instance type is found/)
                   end
                 end
@@ -320,7 +316,7 @@
                     .and_call_original
                   expect(azure_client).to receive(:create_network_interface).twice
 
-                  _, vm_params = vm_manager.create(bosh_vm_meta, location, vm_props, disk_cids, network_configurator, env)
+                  _, vm_params = vm_manager.create(bosh_vm_meta, vm_props, disk_cids, network_configurator, env)
                   expect(vm_params[:name]).to eq(vm_name)
                   expect(vm_props.instance_type).to eq('Standard_DS2_v3')
                 end
@@ -346,7 +342,7 @@
                       .and_call_original
                     expect(azure_client).to receive(:create_network_interface).twice
 
-                    _, vm_params = vm_manager.create(bosh_vm_meta, location, vm_props, disk_cids, network_configurator, env)
+                    _, vm_params = vm_manager.create(bosh_vm_meta, vm_props, disk_cids, network_configurator, env)
                     expect(vm_params[:name]).to eq(vm_name)
                     expect(vm_props.instance_type).to eq('Standard_D2_v3')
                   end
@@ -378,7 +374,7 @@
                     .and_call_original
                   expect(azure_client).to receive(:create_network_interface).twice
 
-                  _, vm_params = vm_manager.create(bosh_vm_meta, location, vm_props, disk_cids, network_configurator, env)
+                  _, vm_params = vm_manager.create(bosh_vm_meta, vm_props, disk_cids, network_configurator, env)
                   expect(vm_params[:name]).to eq(vm_name)
                   expect(vm_props.instance_type).to eq('Standard_DS2_v3')
                 end
@@ -401,7 +397,7 @@
 
                   it 'should raise an error' do
                     expect do
-                      vm_manager.create(bosh_vm_meta, location, vm_props, disk_cids, network_configurator, env)
+                      vm_manager.create(bosh_vm_meta, vm_props, disk_cids, network_configurator, env)
                     end.to raise_error(/No available instance type is found/)
                   end
                 end
@@ -455,11 +451,7 @@
               .with(MOCK_RESOURCE_GROUP_NAME, avset_params)
             expect(azure_client).to receive(:create_network_interface).twice
 
-<<<<<<< HEAD
-            _, vm_params = vm_manager.create(bosh_vm_meta, vm_props, network_configurator, env)
-=======
-            _, vm_params = vm_manager.create(bosh_vm_meta, location, vm_props, disk_cids, network_configurator, env)
->>>>>>> fe5c4a09
+            _, vm_params = vm_manager.create(bosh_vm_meta, vm_props, disk_cids, network_configurator, env)
             expect(vm_params[:name]).to eq(vm_name)
           end
         end
@@ -515,11 +507,7 @@
               expect(azure_client).to receive(:create_availability_set)
                 .with(MOCK_RESOURCE_GROUP_NAME, avset_params)
 
-<<<<<<< HEAD
-              _, vm_params = vm_manager.create(bosh_vm_meta, vm_props, network_configurator, env)
-=======
-              _, vm_params = vm_manager.create(bosh_vm_meta, location, vm_props, disk_cids, network_configurator, env)
->>>>>>> fe5c4a09
+              _, vm_params = vm_manager.create(bosh_vm_meta, vm_props, disk_cids, network_configurator, env)
               expect(vm_params[:name]).to eq(vm_name)
             end
           end
@@ -570,11 +558,7 @@
                 expect(azure_client).to receive(:create_availability_set)
                   .with(MOCK_RESOURCE_GROUP_NAME, avset_params)
 
-<<<<<<< HEAD
-                _, vm_params = vm_manager.create(bosh_vm_meta, vm_props, network_configurator, env)
-=======
-                _, vm_params = vm_manager.create(bosh_vm_meta, location, vm_props, disk_cids, network_configurator, env)
->>>>>>> fe5c4a09
+                _, vm_params = vm_manager.create(bosh_vm_meta, vm_props, disk_cids, network_configurator, env)
                 expect(vm_params[:name]).to eq(vm_name)
               end
             end
@@ -610,11 +594,7 @@
 
                 expect(azure_client).to receive(:create_availability_set).with(MOCK_RESOURCE_GROUP_NAME, avset_params)
 
-<<<<<<< HEAD
-                _, vm_params = vm_manager.create(bosh_vm_meta, vm_props, network_configurator, env)
-=======
-                _, vm_params = vm_manager.create(bosh_vm_meta, location, vm_props, disk_cids, network_configurator, env)
->>>>>>> fe5c4a09
+                _, vm_params = vm_manager.create(bosh_vm_meta, vm_props, disk_cids, network_configurator, env)
                 expect(vm_params[:name]).to eq(vm_name)
               end
             end
@@ -670,11 +650,7 @@
                 expect(azure_client).to receive(:create_availability_set).with(MOCK_RESOURCE_GROUP_NAME, avset_params)
                 expect(azure_client).to receive(:create_network_interface).twice
 
-<<<<<<< HEAD
-                _, vm_params = vm_manager.create(bosh_vm_meta, vm_props, network_configurator, env)
-=======
-                _, vm_params = vm_manager.create(bosh_vm_meta, location, vm_props, disk_cids, network_configurator, env)
->>>>>>> fe5c4a09
+                _, vm_params = vm_manager.create(bosh_vm_meta, vm_props, disk_cids, network_configurator, env)
                 expect(vm_params[:name]).to eq(vm_name)
               end
             end
@@ -705,11 +681,7 @@
                 expect(azure_client).to receive(:create_availability_set).with(MOCK_RESOURCE_GROUP_NAME, avset_params)
                 expect(azure_client).to receive(:create_network_interface).twice
 
-<<<<<<< HEAD
-                _, vm_params = vm_manager2.create(bosh_vm_meta, vm_props, network_configurator, env)
-=======
-                _, vm_params = vm_manager2.create(bosh_vm_meta, location, vm_props, disk_cids, network_configurator, env)
->>>>>>> fe5c4a09
+                _, vm_params = vm_manager2.create(bosh_vm_meta, vm_props, disk_cids, network_configurator, env)
                 expect(vm_params[:name]).to eq(vm_name)
               end
             end
@@ -757,11 +729,7 @@
                   expect(azure_client).to receive(:create_availability_set).with(MOCK_RESOURCE_GROUP_NAME, avset_params)
                   expect(azure_client).to receive(:create_network_interface).twice
 
-<<<<<<< HEAD
-                  _, vm_params = vm_manager.create(bosh_vm_meta, vm_props, network_configurator, env)
-=======
-                  _, vm_params = vm_manager.create(bosh_vm_meta, location, vm_props, disk_cids, network_configurator, env)
->>>>>>> fe5c4a09
+                  _, vm_params = vm_manager.create(bosh_vm_meta, vm_props, disk_cids, network_configurator, env)
                   expect(vm_params[:name]).to eq(vm_name)
                 end
               end
@@ -792,11 +760,7 @@
                   expect(azure_client).to receive(:create_availability_set).with(MOCK_RESOURCE_GROUP_NAME, avset_params)
                   expect(azure_client).to receive(:create_network_interface).twice
 
-<<<<<<< HEAD
-                  _, vm_params = vm_manager2.create(bosh_vm_meta, vm_props, network_configurator, env)
-=======
-                  _, vm_params = vm_manager2.create(bosh_vm_meta, location, vm_props, disk_cids, network_configurator, env)
->>>>>>> fe5c4a09
+                  _, vm_params = vm_manager2.create(bosh_vm_meta, vm_props, disk_cids, network_configurator, env)
                   expect(vm_params[:name]).to eq(vm_name)
                 end
               end
@@ -839,11 +803,7 @@
                   expect(azure_client).to receive(:create_availability_set).with(MOCK_RESOURCE_GROUP_NAME, avset_params)
                   expect(azure_client).to receive(:create_network_interface).twice
 
-<<<<<<< HEAD
-                  _, vm_params = vm_manager_azure_stack.create(bosh_vm_meta, vm_props, network_configurator, env)
-=======
-                  _, vm_params = vm_manager_azure_stack.create(bosh_vm_meta, location, vm_props, disk_cids, network_configurator, env)
->>>>>>> fe5c4a09
+                  _, vm_params = vm_manager_azure_stack.create(bosh_vm_meta, vm_props, disk_cids, network_configurator, env)
                   expect(vm_params[:name]).to eq(vm_name)
                 end
               end
@@ -886,13 +846,8 @@
               expect(azure_client).to receive(:delete_network_interface).exactly(2).times
 
               expect do
-<<<<<<< HEAD
-                vm_manager.create(bosh_vm_meta, vm_props, network_configurator, env)
-              end.to raise_error /create_availability_set - the availability set '#{availability_set_name}' already exists, but in a different location/
-=======
-                vm_manager.create(bosh_vm_meta, location, vm_props, disk_cids, network_configurator, env)
+                vm_manager.create(bosh_vm_meta, vm_props, disk_cids, network_configurator, env)
               end.to raise_error /availability set '#{availability_set_name}' already exists, but in a different location/
->>>>>>> fe5c4a09
             end
           end
 
@@ -927,11 +882,7 @@
             it 'should not create availability set' do
               expect(azure_client).not_to receive(:create_availability_set)
 
-<<<<<<< HEAD
-              _, vm_params = vm_manager.create(bosh_vm_meta, vm_props, network_configurator, env)
-=======
-              _, vm_params = vm_manager.create(bosh_vm_meta, location, vm_props, disk_cids, network_configurator, env)
->>>>>>> fe5c4a09
+              _, vm_params = vm_manager.create(bosh_vm_meta, vm_props, disk_cids, network_configurator, env)
               expect(vm_params[:name]).to eq(vm_name)
             end
           end
@@ -998,11 +949,7 @@
                 expect(azure_client).to receive(:create_availability_set).with(MOCK_RESOURCE_GROUP_NAME, avset_params)
                 expect(azure_client).to receive(:create_network_interface).twice
 
-<<<<<<< HEAD
-                _, vm_params = vm_manager2.create(bosh_vm_meta, vm_props, network_configurator, env)
-=======
-                _, vm_params = vm_manager2.create(bosh_vm_meta, location, vm_props, disk_cids, network_configurator, env)
->>>>>>> fe5c4a09
+                _, vm_params = vm_manager2.create(bosh_vm_meta, vm_props, disk_cids, network_configurator, env)
                 expect(vm_params[:name]).to eq(vm_name)
               end
             end
@@ -1019,13 +966,8 @@
                 expect(azure_client).to receive(:create_network_interface).twice
 
                 expect do
-<<<<<<< HEAD
-                  vm_manager.create(bosh_vm_meta, vm_props, network_configurator, env)
-                end.to raise_error /create_availability_set - the availability set '.+' already exists. It's not allowed to update it from managed to unmanaged./
-=======
-                  vm_manager.create(bosh_vm_meta, location, vm_props, disk_cids, network_configurator, env)
+                  vm_manager.create(bosh_vm_meta, vm_props, disk_cids, network_configurator, env)
                 end.to raise_error /availability set '.+' already exists. It's not allowed to update it from managed to unmanaged./
->>>>>>> fe5c4a09
               end
             end
           end
