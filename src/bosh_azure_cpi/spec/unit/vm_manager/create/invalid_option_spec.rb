--- conflicted
+++ resolved
@@ -11,59 +11,6 @@
       allow(vm_manager).to receive(:_get_stemcell_info).and_return(stemcell_info)
     end
 
-<<<<<<< HEAD
-    context 'when both availability_zone and availability_set are specified' do
-      let(:vm_props) do
-        props_factory.parse_vm_props(
-          'availability_zone' => '1',
-          'availability_set' => 'b',
-          'instance_type' => 'c'
-        )
-      end
-
-      it 'should raise an error' do
-        expect(azure_client).not_to receive(:delete_virtual_machine)
-        expect(azure_client).not_to receive(:delete_network_interface)
-        expect(azure_client).to receive(:list_network_interfaces_by_keyword).with(MOCK_RESOURCE_GROUP_NAME, vm_name).and_return([])
-        expect(azure_client).to receive(:get_public_ip_by_name)
-          .with(MOCK_RESOURCE_GROUP_NAME, vm_name)
-          .and_return(ip_address: 'public-ip')
-        expect(azure_client).to receive(:delete_public_ip).with(MOCK_RESOURCE_GROUP_NAME, vm_name)
-
-        expect do
-          vm_manager.create(bosh_vm_meta, vm_props, network_configurator, env)
-        end.to raise_error /Only one of 'availability_zone' and 'availability_set' is allowed to be configured for the VM but you have configured both/
-      end
-    end
-
-    context 'when an invalid availability_zone is specified' do
-      let(:zone) { 'invalid-zone' } # valid values are '1', '2', '3'
-      let(:vm_props) do
-        props_factory.parse_vm_props(
-          'availability_zone' => zone,
-          'instance_type' => 'c'
-        )
-      end
-
-      it 'should raise an error' do
-        expect(azure_client).not_to receive(:delete_virtual_machine)
-        expect(azure_client).not_to receive(:delete_network_interface)
-        expect(azure_client).to receive(:list_network_interfaces_by_keyword)
-          .with(MOCK_RESOURCE_GROUP_NAME, vm_name)
-          .and_return([])
-        expect(azure_client).to receive(:get_public_ip_by_name)
-          .with(MOCK_RESOURCE_GROUP_NAME, vm_name)
-          .and_return(ip_address: 'public-ip')
-        expect(azure_client).to receive(:delete_public_ip).with(MOCK_RESOURCE_GROUP_NAME, vm_name)
-
-        expect do
-          vm_manager.create(bosh_vm_meta, vm_props, network_configurator, env)
-        end.to raise_error /'#{zone}' is not a valid zone/
-      end
-    end
-
-=======
->>>>>>> fe5c4a09
     context 'when the resource group name is not specified in the network spec' do
       context 'when subnet is not found in the default resource group' do
         before do
@@ -87,11 +34,7 @@
 
         it 'should raise an error' do
           expect do
-<<<<<<< HEAD
-            vm_manager.create(bosh_vm_meta, vm_props, network_configurator, env)
-=======
-            vm_manager.create(bosh_vm_meta, location, vm_props, disk_cids, network_configurator, env)
->>>>>>> fe5c4a09
+            vm_manager.create(bosh_vm_meta, vm_props, disk_cids, network_configurator, env)
           end.to raise_error %r{Cannot find the subnet 'fake-virtual-network-name\/fake-subnet-name' in the resource group '#{MOCK_RESOURCE_GROUP_NAME}'}
         end
       end
@@ -118,11 +61,7 @@
 
         it 'should raise an error' do
           expect do
-<<<<<<< HEAD
-            vm_manager.create(bosh_vm_meta, vm_props, network_configurator, env)
-=======
-            vm_manager.create(bosh_vm_meta, location, vm_props, disk_cids, network_configurator, env)
->>>>>>> fe5c4a09
+            vm_manager.create(bosh_vm_meta, vm_props, disk_cids, network_configurator, env)
           end.to raise_error /Cannot find the network security group 'fake-default-nsg-name'/
         end
       end
@@ -156,11 +95,7 @@
             .with('fake-resource-group-name', 'fake-virtual-network-name', 'fake-subnet-name')
             .and_return(nil)
           expect do
-<<<<<<< HEAD
-            vm_manager.create(bosh_vm_meta, vm_props, network_configurator, env)
-=======
-            vm_manager.create(bosh_vm_meta, location, vm_props, disk_cids, network_configurator, env)
->>>>>>> fe5c4a09
+            vm_manager.create(bosh_vm_meta, vm_props, disk_cids, network_configurator, env)
           end.to raise_error %r{Cannot find the subnet 'fake-virtual-network-name\/fake-subnet-name' in the resource group 'fake-resource-group-name'}
         end
       end
@@ -180,11 +115,7 @@
 
         it 'should raise an error' do
           expect do
-<<<<<<< HEAD
-            vm_manager.create(bosh_vm_meta, vm_props, network_configurator, env)
-=======
-            vm_manager.create(bosh_vm_meta, location, vm_props, disk_cids, network_configurator, env)
->>>>>>> fe5c4a09
+            vm_manager.create(bosh_vm_meta, vm_props, disk_cids, network_configurator, env)
           end.to raise_error /Cannot find the network security group 'fake-default-nsg-name'/
         end
       end
@@ -211,11 +142,7 @@
           expect(azure_client).not_to receive(:delete_virtual_machine)
           expect(azure_client).not_to receive(:delete_network_interface)
           expect do
-<<<<<<< HEAD
-            vm_manager.create(bosh_vm_meta, vm_props, network_configurator, env)
-=======
-            vm_manager.create(bosh_vm_meta, location, vm_props, disk_cids, network_configurator, env)
->>>>>>> fe5c4a09
+            vm_manager.create(bosh_vm_meta, vm_props, disk_cids, network_configurator, env)
           end.to raise_error /Cannot find the public IP address/
         end
       end
@@ -244,11 +171,7 @@
           expect(azure_client).not_to receive(:delete_virtual_machine)
           expect(azure_client).not_to receive(:delete_network_interface)
           expect do
-<<<<<<< HEAD
-            vm_manager.create(bosh_vm_meta, vm_props, network_configurator, env)
-=======
-            vm_manager.create(bosh_vm_meta, location, vm_props, disk_cids, network_configurator, env)
->>>>>>> fe5c4a09
+            vm_manager.create(bosh_vm_meta, vm_props, disk_cids, network_configurator, env)
           end.to raise_error /Cannot find the public IP address/
         end
       end
@@ -270,11 +193,7 @@
         expect(azure_client).not_to receive(:delete_network_interface)
 
         expect do
-<<<<<<< HEAD
-          vm_manager.create(bosh_vm_meta, vm_props, network_configurator, env)
-=======
-          vm_manager.create(bosh_vm_meta, location, vm_props, disk_cids, network_configurator, env)
->>>>>>> fe5c4a09
+          vm_manager.create(bosh_vm_meta, vm_props, disk_cids, network_configurator, env)
         end.to raise_error /Cannot find the load balancer/
       end
     end
@@ -298,11 +217,7 @@
         expect(azure_client).not_to receive(:delete_network_interface)
 
         expect do
-<<<<<<< HEAD
-          vm_manager.create(bosh_vm_meta, vm_props, network_configurator, env)
-=======
-          vm_manager.create(bosh_vm_meta, location, vm_props, disk_cids, network_configurator, env)
->>>>>>> fe5c4a09
+          vm_manager.create(bosh_vm_meta, vm_props, disk_cids, network_configurator, env)
         end.to raise_error /Cannot find the application gateway/
       end
     end
@@ -336,11 +251,7 @@
           expect(azure_client).not_to receive(:delete_virtual_machine)
           expect(azure_client).not_to receive(:delete_network_interface)
           expect do
-<<<<<<< HEAD
-            vm_manager.create(bosh_vm_meta, vm_props, network_configurator, env)
-=======
-            vm_manager.create(bosh_vm_meta, location, vm_props, disk_cids, network_configurator, env)
->>>>>>> fe5c4a09
+            vm_manager.create(bosh_vm_meta, vm_props, disk_cids, network_configurator, env)
           end.to raise_error /network interface is not created/
         end
       end
@@ -374,11 +285,7 @@
         it 'should delete the (possible) existing network interface and raise an error' do
           expect(azure_client).to receive(:delete_network_interface).once
           expect do
-<<<<<<< HEAD
-            vm_manager.create(bosh_vm_meta, vm_props, network_configurator, env)
-=======
-            vm_manager.create(bosh_vm_meta, location, vm_props, disk_cids, network_configurator, env)
->>>>>>> fe5c4a09
+            vm_manager.create(bosh_vm_meta, vm_props, disk_cids, network_configurator, env)
           end.to raise_error /network interface is not created/
         end
       end
@@ -399,11 +306,7 @@
         it 'should delete the dynamic public IP' do
           expect(azure_client).to receive(:delete_public_ip).with(MOCK_RESOURCE_GROUP_NAME, vm_name)
           expect do
-<<<<<<< HEAD
-            vm_manager.create(bosh_vm_meta, vm_props, network_configurator, env)
-=======
-            vm_manager.create(bosh_vm_meta, location, vm_props, disk_cids, network_configurator, env)
->>>>>>> fe5c4a09
+            vm_manager.create(bosh_vm_meta, vm_props, disk_cids, network_configurator, env)
           end.to raise_error /network interface is not created/
         end
       end
