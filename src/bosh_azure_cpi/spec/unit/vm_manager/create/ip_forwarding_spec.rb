# frozen_string_literal: true

require 'spec_helper'
require 'unit/vms/shared_stuff.rb'

describe Bosh::AzureCloud::VMManager do
  include_context 'shared stuff for vm managers'

  # The following variables are defined in shared_stuff.rb. You can override it if needed.
  #   - resource_group_name
  #   - default_security_group
  describe '#create' do
    context 'when VM is created' do
      before do
        allow(azure_client).to receive(:create_virtual_machine)
        allow(vm_manager).to receive(:_get_stemcell_info).and_return(stemcell_info)
      end

      # IP Forwarding
      context '#ip_forwarding' do
        context 'when ip forwarding is disbaled in network specs' do
          before do
            allow(manual_network).to receive(:ip_forwarding).and_return(false)
            allow(dynamic_network).to receive(:ip_forwarding).and_return(false)
          end

          context 'when ip forwarding is not specified in vm_types or vm_extensions' do
            let(:vm_props) do
              props_factory.parse_vm_props(
                'instance_type' => 'Standard_D1'
              )
            end
            it 'should disable ip forwarding on the network interface' do
              expect(azure_client).not_to receive(:delete_virtual_machine)
              expect(azure_client).not_to receive(:delete_network_interface)
              expect(azure_client).to receive(:create_network_interface)
                .with(MOCK_RESOURCE_GROUP_NAME, hash_including(enable_ip_forwarding: false), any_args).twice
              expect do
<<<<<<< HEAD
                vm_manager.create(bosh_vm_meta, vm_props, network_configurator, env)
=======
                vm_manager.create(bosh_vm_meta, location, vm_props, disk_cids, network_configurator, env)
>>>>>>> fe5c4a09
              end.not_to raise_error
            end
          end

          context 'when ip forwarding is disabled in vm_types or vm_extensions' do
            let(:vm_props) do
              props_factory.parse_vm_props(
                'instance_type' => 'Standard_D1',
                'ip_forwarding' => false
              )
            end
            it 'should disable ip forwarding on the network interface' do
              expect(azure_client).not_to receive(:delete_virtual_machine)
              expect(azure_client).not_to receive(:delete_network_interface)
              expect(azure_client).to receive(:create_network_interface)
                .with(MOCK_RESOURCE_GROUP_NAME, hash_including(enable_ip_forwarding: false), any_args).twice
              expect do
<<<<<<< HEAD
                vm_manager.create(bosh_vm_meta, vm_props, network_configurator, env)
=======
                vm_manager.create(bosh_vm_meta, location, vm_props, disk_cids, network_configurator, env)
>>>>>>> fe5c4a09
              end.not_to raise_error
            end
          end

          context 'when ip forwarding is enabled in vm_types or vm_extensions' do
            let(:vm_props) do
              props_factory.parse_vm_props(
                'instance_type' => 'Standard_D1',
                'ip_forwarding' => true
              )
            end
            it 'should enable ip forwarding on the network interface' do
              expect(azure_client).not_to receive(:delete_virtual_machine)
              expect(azure_client).not_to receive(:delete_network_interface)
              expect(azure_client).to receive(:create_network_interface)
                .with(MOCK_RESOURCE_GROUP_NAME, hash_including(enable_ip_forwarding: true), any_args).twice
              expect do
<<<<<<< HEAD
                vm_manager.create(bosh_vm_meta, vm_props, network_configurator, env)
=======
                vm_manager.create(bosh_vm_meta, location, vm_props, disk_cids, network_configurator, env)
>>>>>>> fe5c4a09
              end.not_to raise_error
            end
          end
        end

        context 'when ip forwarding is enabled in network specs' do
          before do
            allow(manual_network).to receive(:ip_forwarding).and_return(true)
            allow(dynamic_network).to receive(:ip_forwarding).and_return(true)
          end

          context 'when ip forwarding is not specified in vm_types or vm_extensions' do
            let(:vm_props) do
              props_factory.parse_vm_props(
                'instance_type' => 'Standard_D1'
              )
            end
            it 'should enable ip forwarding on the network interface' do
              expect(azure_client).not_to receive(:delete_virtual_machine)
              expect(azure_client).not_to receive(:delete_network_interface)
              expect(azure_client).to receive(:create_network_interface)
                .with(MOCK_RESOURCE_GROUP_NAME, hash_including(enable_ip_forwarding: true), any_args).twice
              expect do
<<<<<<< HEAD
                vm_manager.create(bosh_vm_meta, vm_props, network_configurator, env)
=======
                vm_manager.create(bosh_vm_meta, location, vm_props, disk_cids, network_configurator, env)
>>>>>>> fe5c4a09
              end.not_to raise_error
            end
          end

          context 'when ip forwarding is disabled in vm_types or vm_extensions' do
            let(:vm_props) do
              props_factory.parse_vm_props(
                'instance_type' => 'Standard_D1',
                'ip_forwarding' => false
              )
            end
            it 'should disable ip forwarding on the network interface' do
              expect(azure_client).not_to receive(:delete_virtual_machine)
              expect(azure_client).not_to receive(:delete_network_interface)
              expect(azure_client).to receive(:create_network_interface)
                .with(MOCK_RESOURCE_GROUP_NAME, hash_including(enable_ip_forwarding: false), any_args).twice
              expect do
<<<<<<< HEAD
                vm_manager.create(bosh_vm_meta, vm_props, network_configurator, env)
=======
                vm_manager.create(bosh_vm_meta, location, vm_props, disk_cids, network_configurator, env)
>>>>>>> fe5c4a09
              end.not_to raise_error
            end
          end

          context 'when ip forwarding is enabled in vm_types or vm_extensions' do
            let(:vm_props) do
              props_factory.parse_vm_props(
                'instance_type' => 'Standard_D1',
                'ip_forwarding' => true
              )
            end
            it 'should enable ip forwarding on the network interface' do
              expect(azure_client).not_to receive(:delete_virtual_machine)
              expect(azure_client).not_to receive(:delete_network_interface)
              expect(azure_client).to receive(:create_network_interface)
                .with(MOCK_RESOURCE_GROUP_NAME, hash_including(enable_ip_forwarding: true), any_args).twice
              expect do
<<<<<<< HEAD
                vm_manager.create(bosh_vm_meta, vm_props, network_configurator, env)
=======
                vm_manager.create(bosh_vm_meta, location, vm_props, disk_cids, network_configurator, env)
>>>>>>> fe5c4a09
              end.not_to raise_error
            end
          end
        end
      end
    end
  end
end<|MERGE_RESOLUTION|>--- conflicted
+++ resolved
@@ -36,11 +36,7 @@
               expect(azure_client).to receive(:create_network_interface)
                 .with(MOCK_RESOURCE_GROUP_NAME, hash_including(enable_ip_forwarding: false), any_args).twice
               expect do
-<<<<<<< HEAD
-                vm_manager.create(bosh_vm_meta, vm_props, network_configurator, env)
-=======
-                vm_manager.create(bosh_vm_meta, location, vm_props, disk_cids, network_configurator, env)
->>>>>>> fe5c4a09
+                vm_manager.create(bosh_vm_meta, vm_props, disk_cids, network_configurator, env)
               end.not_to raise_error
             end
           end
@@ -58,11 +54,7 @@
               expect(azure_client).to receive(:create_network_interface)
                 .with(MOCK_RESOURCE_GROUP_NAME, hash_including(enable_ip_forwarding: false), any_args).twice
               expect do
-<<<<<<< HEAD
-                vm_manager.create(bosh_vm_meta, vm_props, network_configurator, env)
-=======
-                vm_manager.create(bosh_vm_meta, location, vm_props, disk_cids, network_configurator, env)
->>>>>>> fe5c4a09
+                vm_manager.create(bosh_vm_meta, vm_props, disk_cids, network_configurator, env)
               end.not_to raise_error
             end
           end
@@ -80,11 +72,7 @@
               expect(azure_client).to receive(:create_network_interface)
                 .with(MOCK_RESOURCE_GROUP_NAME, hash_including(enable_ip_forwarding: true), any_args).twice
               expect do
-<<<<<<< HEAD
-                vm_manager.create(bosh_vm_meta, vm_props, network_configurator, env)
-=======
-                vm_manager.create(bosh_vm_meta, location, vm_props, disk_cids, network_configurator, env)
->>>>>>> fe5c4a09
+                vm_manager.create(bosh_vm_meta, vm_props, disk_cids, network_configurator, env)
               end.not_to raise_error
             end
           end
@@ -108,11 +96,7 @@
               expect(azure_client).to receive(:create_network_interface)
                 .with(MOCK_RESOURCE_GROUP_NAME, hash_including(enable_ip_forwarding: true), any_args).twice
               expect do
-<<<<<<< HEAD
-                vm_manager.create(bosh_vm_meta, vm_props, network_configurator, env)
-=======
-                vm_manager.create(bosh_vm_meta, location, vm_props, disk_cids, network_configurator, env)
->>>>>>> fe5c4a09
+                vm_manager.create(bosh_vm_meta, vm_props, disk_cids, network_configurator, env)
               end.not_to raise_error
             end
           end
@@ -130,11 +114,7 @@
               expect(azure_client).to receive(:create_network_interface)
                 .with(MOCK_RESOURCE_GROUP_NAME, hash_including(enable_ip_forwarding: false), any_args).twice
               expect do
-<<<<<<< HEAD
-                vm_manager.create(bosh_vm_meta, vm_props, network_configurator, env)
-=======
-                vm_manager.create(bosh_vm_meta, location, vm_props, disk_cids, network_configurator, env)
->>>>>>> fe5c4a09
+                vm_manager.create(bosh_vm_meta, vm_props, disk_cids, network_configurator, env)
               end.not_to raise_error
             end
           end
@@ -152,11 +132,7 @@
               expect(azure_client).to receive(:create_network_interface)
                 .with(MOCK_RESOURCE_GROUP_NAME, hash_including(enable_ip_forwarding: true), any_args).twice
               expect do
-<<<<<<< HEAD
-                vm_manager.create(bosh_vm_meta, vm_props, network_configurator, env)
-=======
-                vm_manager.create(bosh_vm_meta, location, vm_props, disk_cids, network_configurator, env)
->>>>>>> fe5c4a09
+                vm_manager.create(bosh_vm_meta, vm_props, disk_cids, network_configurator, env)
               end.not_to raise_error
             end
           end
