--- conflicted
+++ resolved
@@ -36,11 +36,7 @@
             expect(azure_client).to receive(:create_virtual_machine)
               .with(MOCK_RESOURCE_GROUP_NAME, hash_including(tags: custom_tags.merge(Bosh::AzureCloud::Helpers::AZURE_TAGS)), any_args)
             expect do
-<<<<<<< HEAD
-              vm_manager.create(bosh_vm_meta, vm_props, network_configurator, env)
-=======
-              vm_manager.create(bosh_vm_meta, location, vm_props, disk_cids, network_configurator, env)
->>>>>>> fe5c4a09
+              vm_manager.create(bosh_vm_meta, vm_props, disk_cids, network_configurator, env)
             end.not_to raise_error
           end
         end
